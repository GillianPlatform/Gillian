open Gillian.Symbolic
open Gil_syntax
open Gillian.Debugger.Utils

type t [@@deriving yojson]

type err =
  | MissingResource of (WislLActions.ga * string * Expr.t option)
  | DoubleFree of string
  | UseAfterFree of string
  | MemoryLeak
  | OutOfBounds of (int option * string * Expr.t)
  | InvalidLocation
[@@deriving yojson, show]

val init : unit -> t
val alloc : t -> int -> string

val dispose :
  pfs:Pure_context.t -> gamma:Type_env.t -> t -> string -> (unit, err) Result.t

val clean_up : Expr.Set.t -> t -> Expr.Set.t * Expr.Set.t

val load :
  pfs:Pure_context.t ->
  gamma:Type_env.t ->
  t ->
  string ->
  Expr.t ->
  (Expr.t, err) result

val store :
  pfs:Pure_context.t ->
  gamma:Type_env.t ->
  t ->
  string ->
  Expr.t ->
  Expr.t ->
  (unit, err) result

val get_cell :
  pfs:Pure_context.t ->
  gamma:Type_env.t ->
  t ->
  string ->
  Expr.t ->
  Expr.t ->
  (string * Expr.t * Expr.t * Expr.t, err) result

val set_cell :
  pfs:Pure_context.t ->
  gamma:Type_env.t ->
  t ->
  string ->
  Expr.t ->
  Expr.t ->
  Expr.t ->
  (Formula.t list, err) result

<<<<<<< HEAD
val rem_cell : t -> string -> Expr.t -> Expr.t -> (unit, err) result
=======
val rem_cell :
  pfs:Pure_context.t ->
  gamma:Type_env.t ->
  t ->
  string ->
  Expr.t ->
  Expr.t ->
  (unit, err) result
>>>>>>> 5089346c

val get_bound :
  pfs:Pure_context.t ->
  gamma:Type_env.t ->
  t ->
  string ->
  Expr.t ->
  (int * Expr.t, err) result

val set_bound : t -> string -> int -> Expr.t -> (Formula.t list, err) result

val rem_bound :
  pfs:Pure_context.t ->
  gamma:Type_env.t ->
  t ->
  string ->
  Expr.t ->
  (unit, err) result

<<<<<<< HEAD
val rem_bound : t -> string -> Expr.t -> (unit, err) result
=======
>>>>>>> 5089346c
val get_freed : t -> string -> (unit, err) result
val set_freed : t -> string -> unit
val rem_freed : t -> string -> (unit, err) result
val pp : t Fmt.t
val copy : t -> t
val lvars : t -> SS.t
val alocs : t -> SS.t

val substitution_in_place :
  Gillian.Symbolic.Subst.t ->
  t ->
  (t
  * Gillian.Gil_syntax.Formula.Set.t
  * (string * Gillian.Gil_syntax.Type.t) list)
  list

val assertions : t -> Gillian.Gil_syntax.Asrt.t list

val add_debugger_variables :
  store:(string * Gillian.Gil_syntax.Expr.t) list ->
  memory:t ->
  is_gil_file:bool ->
  get_new_scope_id:(unit -> int) ->
  Variable.ts ->
  Variable.scope list<|MERGE_RESOLUTION|>--- conflicted
+++ resolved
@@ -57,9 +57,6 @@
   Expr.t ->
   (Formula.t list, err) result
 
-<<<<<<< HEAD
-val rem_cell : t -> string -> Expr.t -> Expr.t -> (unit, err) result
-=======
 val rem_cell :
   pfs:Pure_context.t ->
   gamma:Type_env.t ->
@@ -68,7 +65,6 @@
   Expr.t ->
   Expr.t ->
   (unit, err) result
->>>>>>> 5089346c
 
 val get_bound :
   pfs:Pure_context.t ->
@@ -88,10 +84,6 @@
   Expr.t ->
   (unit, err) result
 
-<<<<<<< HEAD
-val rem_bound : t -> string -> Expr.t -> (unit, err) result
-=======
->>>>>>> 5089346c
 val get_freed : t -> string -> (unit, err) result
 val set_freed : t -> string -> unit
 val rem_freed : t -> string -> (unit, err) result
