--- conflicted
+++ resolved
@@ -19,18 +19,10 @@
 module Block = struct
   type t =
     | Freed
-<<<<<<< HEAD
-    | Allocated of { data : SFVL.t; bound : int option; permission : Expr.t }
-  [@@deriving yojson]
-
-  let empty =
-    Allocated { data = SFVL.empty; bound = None; permission = Lit (Num 1.0) }
-=======
     | Allocated of { data : SFVL.t; bound : (int * Expr.t) option }
   [@@deriving yojson]
 
   let empty = Allocated { data = SFVL.empty; bound = None }
->>>>>>> 5089346c
 
   let substitution ~partial subst block =
     match block with
@@ -51,11 +43,7 @@
     | Allocated { data; bound } ->
         let data_asrts =
           SFVL.assertions_with_constructor
-<<<<<<< HEAD
-            ~constr:(fun loc offset value ->
-=======
             ~constr:(fun loc offset SFVL.{ value; permission } ->
->>>>>>> 5089346c
               Constr.cell ~loc ~offset ~value ~permission)
             eloc data
         in
@@ -83,26 +71,16 @@
   let lvars block =
     match block with
     | Freed -> SS.empty
-<<<<<<< HEAD
-    | Allocated { data; bound = _; permission } ->
-        SS.union (SFVL.lvars data) (Expr.lvars permission)
-=======
     | Allocated { data; bound } ->
         SS.union (SFVL.lvars data)
           (Option.fold ~none:SS.empty ~some:(fun (_, p) -> Expr.lvars p) bound)
->>>>>>> 5089346c
 
   let alocs block =
     match block with
     | Freed -> SS.empty
-<<<<<<< HEAD
-    | Allocated { data; bound = _; permission } ->
-        SS.union (SFVL.alocs data) (Expr.alocs permission)
-=======
     | Allocated { data; bound } ->
         SS.union (SFVL.alocs data)
           (Option.fold ~none:SS.empty ~some:(fun (_, p) -> Expr.alocs p) bound)
->>>>>>> 5089346c
 end
 
 type t = (string, Block.t) Hashtbl.t [@@deriving yojson]
@@ -148,12 +126,7 @@
   let l = get_list (size - 1) in
   let sfvl = SFVL.of_list l in
   let block =
-<<<<<<< HEAD
-    Block.Allocated
-      { data = sfvl; bound = Some size; permission = Lit (Num 1.0) }
-=======
     Block.Allocated { data = sfvl; bound = Some (size, Lit (Num 1.0)) }
->>>>>>> 5089346c
   in
   let () = Hashtbl.replace heap loc block in
   loc
@@ -164,14 +137,6 @@
   | Some Freed -> Error (DoubleFree loc)
   | Some (Allocated { data = _; bound = None; _ }) ->
       Error (MissingResource (Bound, loc, None))
-<<<<<<< HEAD
-  | Some (Allocated { data; bound = Some i; permission = q }) ->
-      let fl = Formula.Infix.(q #< (Expr.num 1.0)) in
-      let can_be_less =
-        Solver.check_satisfiability (fl :: PFS.to_list pfs) gamma
-      in
-      if can_be_less then Error (MissingResource (Cell, loc, Some q))
-=======
   | Some (Allocated { data; bound = Some (i, perm) }) ->
       let full_perm = Expr.num 1.0 in
       let fl q = Formula.Infix.(q#<.full_perm) in
@@ -179,7 +144,6 @@
         Solver.check_satisfiability (fl q :: PFS.to_list pfs) gamma
       in
       if can_be_less perm then Error (MissingResource (Bound, loc, None))
->>>>>>> 5089346c
       else
         let open Syntaxes.Result in
         let check_entry ac i =
@@ -192,12 +156,6 @@
                 Error (MissingResource (Cell, loc, Some missing_permission))
               else Ok ()
         in
-<<<<<<< HEAD
-        if has_all then
-          let () = set_freed_with_logging heap loc in
-          Ok ()
-        else Error (MissingResource (Bound, loc, None))
-=======
         let+ () = Seq.init i Fun.id |> Seq.fold_left check_entry (Ok ()) in
         set_freed_with_logging heap loc
 
@@ -213,7 +171,6 @@
   in
   let some SFVL.{ value; permission } = success_case ofs value permission in
   Option.fold ~none ~some (SFVL.get ofs data)
->>>>>>> 5089346c
 
 (* Helper function: Performs the corresponding correctness checks for a cell assertion
       with an optional check for permission accounting, which is useful in the case of producers,
@@ -235,22 +192,6 @@
               Error (OutOfBounds (Some n, loc, ofs))
             else Ok ()
       in
-<<<<<<< HEAD
-      if maybe_out_of_bound then Error (OutOfBounds (bound, loc, ofs))
-      else if permission_check q then
-        Error (MissingResource (Cell, loc, Some q))
-      else
-        match SFVL.get ofs data with
-        | Some v -> Ok (loc, ofs, q, v)
-        | None -> (
-            match
-              SFVL.get_first
-                (fun name -> Solver.is_equal ~pfs ~gamma name ofs)
-                data
-            with
-            | Some (o, v) -> Ok (loc, o, q, v)
-            | None -> Error (MissingResource (Cell, loc, Some ofs))))
-=======
       let none_case () = Error (MissingResource (Cell, loc, Some ofs)) in
       let success_case ofs value permission =
         match permission_check permission with
@@ -259,7 +200,6 @@
         | None -> Ok (loc, ofs, permission, value)
       in
       check_sfvl ~pfs ~gamma ofs data none_case success_case
->>>>>>> 5089346c
 
 let load ~pfs ~gamma heap loc ofs =
   match access_cell ~pfs ~gamma heap loc ofs (fun _ -> None) with
@@ -267,17 +207,11 @@
   | Ok (_, _, _, v) -> Ok v
 
 let get_cell ~pfs ~gamma heap loc ofs out_perm =
-<<<<<<< HEAD
-  let fl q = Formula.Infix.(q #< out_perm) in
-  let permission_check q =
-    Solver.check_satisfiability (fl q :: PFS.to_list pfs) gamma
-=======
   let fl q = Formula.Infix.(q#<.out_perm) in
   let permission_check q =
     if Solver.check_satisfiability (fl q :: PFS.to_list pfs) gamma then
       Some Expr.Infix.(out_perm -. q)
     else None
->>>>>>> 5089346c
   in
   access_cell ~pfs ~gamma heap loc ofs permission_check
 
@@ -291,25 +225,6 @@
         SFVL.add ofs SFVL.{ value = v; permission = out_perm } SFVL.empty
       in
       let bound = None in
-<<<<<<< HEAD
-      let () =
-        Hashtbl.replace heap loc_name
-          (Allocated { data; bound; permission = out_perm })
-      in
-      Ok []
-  | Some Block.Freed -> Error (UseAfterFree loc_name)
-  | Some (Allocated { data; bound; permission = q }) ->
-      let maybe_out_of_bound =
-        match bound with
-        | None -> false
-        | Some n ->
-            let n = Expr.int n in
-            let open Formula.Infix in
-            Solver.sat ~unification:false ~pfs ~gamma n #<= ofs
-      in
-      if maybe_out_of_bound then Error (UseAfterFree loc_name)
-      else in_bounds data bound q
-=======
       let () = Hashtbl.replace heap loc_name (Allocated { data; bound }) in
       Ok []
   | Some Block.Freed -> Error (UseAfterFree loc_name)
@@ -322,28 +237,10 @@
           if Solver.sat ~unification:false ~pfs ~gamma expr_n #<= ofs then
             Error (MissingResource (Bound, loc_name, Some ofs))
           else in_bounds data (Some (n, perm)))
->>>>>>> 5089346c
 
 (* Helper function: Extends the block data with a new cell at offset ofs with the value v. *)
 let extend_block ~pfs ~gamma heap loc_name ofs value data bound permission =
   let equality_test = Solver.is_equal ~pfs ~gamma in
-<<<<<<< HEAD
-  let data = SFVL.add_with_test ~equality_test ofs v data in
-  let () =
-    Hashtbl.replace heap loc_name
-      (Block.Allocated { data; bound; permission = q })
-  in
-  Ok []
-
-let store ~pfs ~gamma heap loc_name ofs v =
-  let in_bounds data bound q =
-    let fl = Formula.Infix.(q #< (Expr.num 1.0)) in
-    let can_be_less =
-      Solver.check_satisfiability (fl :: PFS.to_list pfs) gamma
-    in
-    if can_be_less then Error (MissingResource (Cell, loc_name, Some q))
-    else extend_block ~pfs ~gamma heap loc_name ofs v data bound q
-=======
   let data =
     SFVL.add_with_test ~equality_test ofs SFVL.{ value; permission } data
   in
@@ -365,7 +262,6 @@
       else extend_block ~pfs ~gamma heap loc_name ofs v data bound permission
     in
     check_sfvl ~pfs ~gamma ofs data none_case some_case
->>>>>>> 5089346c
   in
   match
     overwrite_cell ~pfs ~gamma heap loc_name ofs v (Expr.num 1.0) in_bounds
@@ -374,20 +270,6 @@
   | Ok _ -> Ok ()
 
 let set_cell ~pfs ~gamma heap loc_name ofs v out_perm =
-<<<<<<< HEAD
-  let in_bounds data bound q =
-    match SFVL.get ofs data with
-    | None -> extend_block ~pfs ~gamma heap loc_name ofs v data bound q
-    | Some value ->
-        let eq = Formula.Infix.(value #== v) in
-        let new_perm = Expr.BinOp (q, FPlus, out_perm) in
-        let fl = Formula.Infix.(new_perm #<= (Expr.num 1.0)) in
-        let () =
-          Hashtbl.replace heap loc_name
-            (Block.Allocated { data; bound; permission = new_perm })
-        in
-        Ok [ eq; fl ]
-=======
   let in_bounds data bound =
     let full_perm = Expr.num 1.0 in
     let none_case () =
@@ -403,7 +285,6 @@
       Ok [ eq; fl ]
     in
     check_sfvl ~pfs ~gamma ofs data none_case some_case
->>>>>>> 5089346c
   in
   overwrite_cell ~pfs ~gamma heap loc_name ofs v out_perm in_bounds
 
@@ -411,18 +292,6 @@
   match Hashtbl.find_opt heap loc with
   | None -> Error (MissingResource (Cell, loc, Some offset))
   | Some Block.Freed -> Error (UseAfterFree loc)
-<<<<<<< HEAD
-  | Some (Allocated { bound; data; permission = q }) ->
-      let data = SFVL.remove offset data in
-      (* Would there be a need to check that out_perm <= q ?
-         I think not, since we already check that in getcell *)
-      let new_perm = Expr.BinOp (q, FMinus, out_perm) in
-      let () =
-        Hashtbl.replace heap loc
-          (Allocated { bound; data; permission = new_perm })
-      in
-      Ok ()
-=======
   | Some (Allocated { data; bound }) -> (
       match SFVL.get offset data with
       | None ->
@@ -437,7 +306,6 @@
           in
           let () = Hashtbl.replace heap loc (Allocated { data; bound }) in
           Ok ())
->>>>>>> 5089346c
 
 let get_bound ~pfs ~gamma heap loc out_perm =
   match Hashtbl.find_opt heap loc with
@@ -445,14 +313,6 @@
   | None -> Error (MissingResource (Cell, loc, None))
   | Some (Allocated { bound = None; _ }) ->
       Error (MissingResource (Bound, loc, None))
-<<<<<<< HEAD
-  | Some (Allocated { bound = Some bound; permission = q; _ }) ->
-      let fl = Formula.Infix.(q #< out_perm) in
-      let has_less_perm =
-        Solver.check_satisfiability (fl :: PFS.to_list pfs) gamma
-      in
-      if has_less_perm then Error (MissingResource (Bound, loc, Some q))
-=======
   | Some (Allocated { bound = Some bound; _ }) ->
       let _, q = bound in
       let fl = Formula.Infix.(q#<.out_perm) in
@@ -462,28 +322,12 @@
       if has_less_perm then
         let missing_permission = Expr.Infix.(out_perm -. q) in
         Error (MissingResource (Bound, loc, Some missing_permission))
->>>>>>> 5089346c
       else Ok bound
 
 let set_bound heap loc b out_perm =
   let prev = Option.value ~default:Block.empty (Hashtbl.find_opt heap loc) in
   match prev with
   | Freed -> Error (UseAfterFree loc)
-<<<<<<< HEAD
-  | Allocated { bound = Some _; _ } -> Error DuplicatedResource
-  | Allocated { data; permission = q; _ } ->
-      let fl = Formula.Infix.(q #< (Expr.num 1.0)) in
-      let can_be_less =
-        Solver.check_satisfiability (fl :: PFS.to_list pfs) gamma
-      in
-      if can_be_less then Error (MissingResource (Bound, loc, Some q))
-      else
-        let changed =
-          Block.Allocated { data; bound = Some bound; permission = q }
-        in
-        let () = Hashtbl.replace heap loc changed in
-        Ok ()
-=======
   | Allocated { data; bound } -> (
       match bound with
       | None ->
@@ -501,7 +345,6 @@
               (Block.Allocated { data; bound = Some (b, new_perm) })
           in
           Ok [ fl ])
->>>>>>> 5089346c
 
 let rem_bound ~pfs ~gamma heap loc out_perm =
   match Hashtbl.find_opt heap loc with
@@ -509,14 +352,6 @@
   | None -> Error (MissingResource (Cell, loc, None))
   | Some (Allocated { bound = None; _ }) ->
       Error (MissingResource (Bound, loc, None))
-<<<<<<< HEAD
-  | Some (Allocated { data; permission = q; _ }) ->
-      let new_perm = Expr.BinOp (q, FMinus, out_perm) in
-      let () =
-        Hashtbl.replace heap loc
-          (Allocated { data; bound = None; permission = new_perm })
-      in
-=======
   | Some (Allocated { data; bound = Some (n, q) }) ->
       let new_perm = Expr.Infix.(q -. out_perm) in
       let bound =
@@ -524,7 +359,6 @@
         else Some (n, new_perm)
       in
       let () = Hashtbl.replace heap loc (Allocated { data; bound }) in
->>>>>>> 5089346c
       Ok ()
 
 let get_freed heap loc =
@@ -566,13 +400,7 @@
           let bound =
             if Option.is_some new_bound then new_bound else old_bound
           in
-<<<<<<< HEAD
-          let () =
-            Hashtbl.replace heap new_loc (Allocated { data; bound; permission })
-          in
-=======
           let () = Hashtbl.replace heap new_loc (Allocated { data; bound }) in
->>>>>>> 5089346c
           Hashtbl.remove heap old_loc)
 
 let substitution_in_place subst heap :
