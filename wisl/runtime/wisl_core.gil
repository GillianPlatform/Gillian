--- conflicted
+++ resolved
@@ -9,8 +9,4 @@
       
 pred freed(+ptr: List):
       (ptr == {{ #l, 0. }}) * types(#l: Obj) *
-<<<<<<< HEAD
-      <freed>(#l;);
-=======
-      <freed>(#l;); 
->>>>>>> aca33180
+      <freed>(#l;);