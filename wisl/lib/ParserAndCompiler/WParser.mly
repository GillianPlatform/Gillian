%token EOF

(* key words *)
%token <CodeLoc.t> TRUE FALSE NULL WHILE IF ELSE SKIP FRESH NEW DELETE
<<<<<<< HEAD
%token <CodeLoc.t> PURE FUNCTION RETURN PREDICATE LEMMA DATATYPE
%token <CodeLoc.t> INVARIANT PACKAGE FOLD UNFOLD NOUNFOLD APPLY ASSERT ASSUME ASSUME_TYPE EXIST FORALL CASE
%token <CodeLoc.t> STATEMENT WITH VARIANT PROOF
=======
%token <CodeLoc.t> FUNCTION RETURN PREDICATE LEMMA
%token <CodeLoc.t> INVARIANT PACKAGE FOLD UNFOLD NOUNFOLD APPLY ASSERT ASSUME ASSUME_TYPE EXIST FORALL
%token <CodeLoc.t> STATEMENT WITH VARIANT PROOF CONFIG
>>>>>>> 6cf1b6fd

(* punctuation *)
%token <CodeLoc.t> COLON            /* : */
%token <CodeLoc.t> SEMICOLON        /* ; */
%token <CodeLoc.t> COMMA            /* , */
%token <CodeLoc.t> DOT              /* . */
%token <CodeLoc.t> ASSIGN           /* := */
%token <CodeLoc.t> RCBRACE          /* } */
%token <CodeLoc.t> LCBRACE          /* { */
%token <CodeLoc.t> LBRACE           /* ( */
%token <CodeLoc.t> RBRACE           /* ) */
%token <CodeLoc.t> LBRACK           /* [ */
%token <CodeLoc.t> RBRACK           /* ] */
%token <CodeLoc.t> LOGOPEN          /* [[ */
%token <CodeLoc.t> LOGCLOSE         /* ]] */
%token <CodeLoc.t> SETOPEN          /* -{ */
%token <CodeLoc.t> SETCLOSE         /* }- */
%token <CodeLoc.t> VDASH            /* |- */
%token <CodeLoc.t> QUOTE            /* '  */

(* types *)
%token <CodeLoc.t> TLIST
%token <CodeLoc.t> TINT
%token <CodeLoc.t> TBOOL
%token <CodeLoc.t> TSTRING
%token <CodeLoc.t> TANY

(* names *)
%token <CodeLoc.t * string> IDENTIFIER

(* values *)
%token <CodeLoc.t * int> INTEGER
%token <CodeLoc.t * string> STRING

(* Binary operators *)
%token EQUAL           /* == */
%token LESSTHAN        /* < */
%token GREATERTHAN     /* > */
%token LESSEQUAL       /* <= */
%token GREATEREQUAL    /* => */
%token PLUS            /* + */
%token MINUS           /* - */
%token TIMES           /* * */
%token DIV             /* / */
%token MOD             /* % */
%token AND             /* && */
%token OR              /* || */
%token NEQ             /* != */
%token LSTCONS         /* :: */
%token LSTCAT          /* @ */
%token LSTNTH          /* lnth */

(* Unary operators *)
%token <CodeLoc.t> NOT HEAD TAIL REV LEN SUB

(* Logic Binary *)
%token WAND           /* -*   */
%token ARROW          /* ->   */
%token BLOCK_ARROW    /* -b-> */

(* Logic *)
%token <CodeLoc.t> EMP LSTNIL
%token <CodeLoc.t * string> LVAR

(* Precedence *)
%left separating_conjunction
%left OR
%left AND
%nonassoc EQUAL NEQ
%nonassoc LESSTHAN LESSEQUAL GREATERTHAN GREATEREQUAL
%nonassoc LSTCONS
%left LSTCAT
%left PLUS MINUS
%left TIMES DIV MOD

%nonassoc binop_prec
%nonassoc unop_prec

(* Types and start *)
%start <WProg.t * WConfigStmt.t list> prog
%start <WLAssert.t> assert_only

<<<<<<< HEAD
%type <WFun.t list * WPred.t list * WLemma.t list * WDatatype.t list * WPureFun.t list> definitions
%type <WFun.t>                                                                       fct_with_specs
%type <WFun.t>                                                                       fct
%type <WPred.t>                                                                      predicate
%type <WLemma.t>                                                                     lemma
%type <WDatatype.t>                                                                  datatype
%type <WPureFun.t>                                                                   pure_function
%type <string list>                                                                  var_list
%type <WStmt.t list * WExpr.t>                                                       statement_list_and_return
%type <WStmt.t list>                                                                 statement_list
%type <WExpr.t>                                                                      expression
%type <WExpr.t list>                                                                 expr_list
%type <WLCmd.t>                                                                      logic_command
%type <WLAssert.t>                                                                   logic_assertion
%type <CodeLoc.t * WVal.t>                                                           value_with_loc
%type <CodeLoc.t * WUnOp.t>                                                          unop_with_loc
%type <WBinOp.t>                                                                     binop
%type <WLExpr.t>                                                                     variant_def
%type <WLExpr.t>                                                                     with_variant_def
%type <WLCmd.t list>                                                                 proof_def
%type <(string * WType.t option) * bool>                                             pred_param_ins
%type <CodeLoc.t * string list>                                                      bindings_with_loc
%type <WLFormula.t>                                                                  logic_pure_formula
%type <WLExpr.t>                                                                     logic_expression
%type <WBinOp.t>                                                                     logic_binop
%type <CodeLoc.t * WVal.t>                                                           logic_value_with_loc
%type <string * WType.t list * CodeLoc.t * int>                                      constructor
%type <WType.t list * CodeLoc.t>                                                     constructor_fields
%type <string * WType.t option>                                                      pure_function_param
%type <string list>                                                                  tuple_binders
%type <WLExpr.case>                                                                  logic_case
%%

prog:
  | defs = definitions; EOF {
    let (fc, preds, lemmas, datatypes, pure_funcs) = defs in
    WProg.{ lemmas = lemmas; predicates = preds; context = fc; datatypes = datatypes; pure_functions = pure_funcs} }
=======
%type <WFun.t list * WPred.t list * WLemma.t list * WConfigStmt.t list>
                                         definitions
%type <WConfigStmt.t>                    config
%type <WFun.t>                           fct_with_specs
%type <WFun.t>                           fct
%type <WPred.t>                          predicate
%type <WLemma.t>                         lemma
%type <string list>                      var_list
%type <WStmt.t list * WExpr.t>           statement_list_and_return
%type <WStmt.t list>                     statement_list
%type <WExpr.t>                          expression
%type <WExpr.t list>                     expr_list
%type <WLCmd.t>                          logic_command
%type <WLAssert.t>                       logic_assertion
%type <CodeLoc.t * WVal.t>               value_with_loc
%type <CodeLoc.t * WUnOp.t>              unop_with_loc
%type <WBinOp.t>                         binop
%type <WLExpr.t>                         variant_def
%type <WLExpr.t>                         with_variant_def
%type <WLCmd.t list>                     proof_def
%type <(string * WType.t option) * bool> pred_param_ins
%type <CodeLoc.t * string list>          bindings_with_loc
%type <WLExpr.t>                         logic_expression
%type <WBinOp.t>                         logic_binop
%type <CodeLoc.t * WVal.t>               logic_value_with_loc
%%

prog:
  | fcp = definitions; EOF {
    let (fc, preds, lemmas, configs) = fcp in
    let prog = WProg.{ lemmas = lemmas; predicates = preds; context = fc } in
    prog, configs }
>>>>>>> 6cf1b6fd

assert_only:
  | la = logic_assertion; EOF { la }

definitions:
<<<<<<< HEAD
  | (* empty *) { ([], [], [], [], []) }
  | defs = definitions; p = predicate
    { let (fs, ps, ls, ds, pfs) = defs in
      (fs, p::ps, ls, ds, pfs) }
  | defs = definitions; l = lemma
    { let (fs, ps, ls, ds, pfs) = defs in
      (fs, ps, l::ls, ds, pfs) }
  | defs = definitions; f = fct_with_specs
    { let (fs, ps, ls, ds, pfs) = defs in
      (f::fs, ps, ls, ds, pfs) }
  | defs = definitions; d = datatype
    { let (fs, ps, ls, ds, pfs) = defs in
      (fs, ps, ls, d::ds, pfs) }
  | defs = definitions; pf = pure_function
    { let (fs, ps, ls, ds, pfs) = defs in
      (fs, ps, ls, ds, pf::pfs) }
=======
  | (* empty *) { ([], [], [], []) }
  | defs = definitions; p = config
    { let (fs, ps, ls, cs) = defs in
      (fs, ps, ls, p::cs) }
  | defs = definitions; p = predicate
    { let (fs, ps, ls, cs) = defs in
      (fs, p::ps, ls, cs) }
  | defs = definitions; l = lemma
    { let (fs, ps, ls, cs) = defs in
      (fs, ps, l::ls, cs) }
  | defs = definitions; f = fct_with_specs
    { let (fs, ps, ls, cs) = defs in
      (f::fs, ps, ls, cs) }

config:
  | lstart = CONFIG; id = IDENTIFIER; COLON; value = value_with_loc
    { let (_, id) = id in
      let (lend, value) = value in
      let loc = CodeLoc.merge lstart lend in
      id, value, loc }
>>>>>>> 6cf1b6fd

fct_with_specs:
  | lstart = LCBRACE; pre = logic_assertion; RCBRACE; variant = option(with_variant_def); f = fct; LCBRACE;
    post = logic_assertion; lend = RCBRACE
    { let loc = CodeLoc.merge lstart lend in
      WFun.add_spec f pre post variant loc }
  | f = fct { f }

fct:
  | lstart = FUNCTION; lf = IDENTIFIER; LBRACE; params = var_list; RBRACE; (* block_start = *) LCBRACE;
    stmtsandret = statement_list_and_return; lend = RCBRACE;
    { let (_, f) = lf in
      let (stmts, e) = stmtsandret in
      (* let block_loc = CodeLoc.merge block_start lend in
         let () = WStmt.check_consistency stmts block_loc in *)
      let floc = CodeLoc.merge lstart lend in
      let fid = Generators.gen_id () in
      WFun.{
        name = f;
        params = params;
        body = stmts;
        return_expr = e;
        spec = None;
        floc;
        fid;
        is_loop_body = false;
      } }


var_list:
  lvl = separated_list(COMMA, IDENTIFIER)
  { let (_, vl) = List.split lvl (* remove locations because not needed here *)
    in vl }


statement_list_and_return:
  | RETURN; e = expression { ([], e)  }
  | sm = statement; SEMICOLON; sle = statement_list_and_return
    { let (sl, e) = sle in (sm::sl, e) }

statement_list:
  | sl = separated_nonempty_list(SEMICOLON, statement) { sl }


/* not useful at the moment */
/*
logic_cmds:
  | LCMD; lcmds = separated_list(SEMICOLON, logic_command); RCBRACE { lcmds }
 */

type_target:
  | TLIST { WType.WList }
  | TINT { WType.WInt }
  | TBOOL { WType.WBool }
  | TSTRING { WType.WString }
  | TANY { WType.WAny }
  | datatype = IDENTIFIER { let (_, datatype) = datatype in WType.WDatatype datatype }

statement:
  | loc = SKIP { WStmt.make WStmt.Skip loc }
  | lx = IDENTIFIER; ASSIGN; e = expression
    { let (lstart, x) = lx in
      let bare_stmt = WStmt.VarAssign (x, e) in
      let lend = WExpr.get_loc e in
      let loc = CodeLoc.merge lstart lend in
      WStmt.make bare_stmt loc }
  | lstart = FRESH; lx = IDENTIFIER
    { let (lend, x) = lx in
      let bare_stmt = WStmt.Fresh x in
      let loc = CodeLoc.merge lstart lend in
      WStmt.make bare_stmt loc }
  | lx = IDENTIFIER; ASSIGN; NEW; LBRACE; ln = INTEGER; lend = RBRACE
    { let (lstart, x) = lx in
    let (_, i) = ln in
      let bare_stmt = WStmt.New (x, i) in
      let loc = CodeLoc.merge lstart lend in
      WStmt.make bare_stmt loc }
  | lstart = DELETE; LBRACE; e = expression; lend = RBRACE;
    { let bare_stmt = WStmt.Dispose e in
      let loc = CodeLoc.merge lstart lend in
      WStmt.make bare_stmt loc }
  | lx = IDENTIFIER; ASSIGN; LBRACK; e = expression; lend = RBRACK
    { let (lstart, x) = lx in
      let bare_stmt = WStmt.Lookup (x, e) in
      let loc = CodeLoc.merge lstart lend in
      WStmt.make bare_stmt loc }
  | lstart = LBRACK; e1 = expression; RBRACK; ASSIGN; e2 = expression
    {let bare_stmt = WStmt.Update (e1, e2) in
      let lend = WExpr.get_loc e2 in
      let loc = CodeLoc.merge lstart lend in
      WStmt.make bare_stmt loc
    }
  | lx = IDENTIFIER; ASSIGN; lf = IDENTIFIER; LBRACE; params = expr_list; lend = RBRACE
    { let (lstart, x) = lx in
      let (_, f) = lf in
      let bare_stmt = WStmt.FunCall (x, f, params, None) in
      let loc = CodeLoc.merge lstart lend in
      WStmt.make bare_stmt loc
    }
  | lstart = WHILE; LBRACE; b = expression; lend = RBRACE;
    (* block_start = *) LCBRACE; sl = statement_list; (* block_end = *) RCBRACE
    { (* let block_loc = CodeLoc.merge block_start block_end in
         let () = WStmt.check_consistency sl block_loc in *)
      let bare_stmt = WStmt.While (b, sl) in
      let loc = CodeLoc.merge lstart lend in
      WStmt.make bare_stmt loc
    }
  | lstart = IF; LBRACE; b = expression; lend = RBRACE;
    (* block_1_start = *) LCBRACE; sl1 = statement_list; (* block_1_end = *) RCBRACE;
    (* block_2_start = *) ELSE; LCBRACE; sl2 = statement_list; (* block_2_end = *) RCBRACE
    {
      (* let block_1_loc = CodeLoc.merge block_1_start block_1_end in
      let () = WStmt.check_consistency sl1 block_1_loc in
      let block_2_loc = CodeLoc.merge block_2_start block_2_end in
      let () = WStmt.check_consistency sl2 block_2_loc in *)
      let bare_stmt = WStmt.If (b, sl1, sl2) in
      let loc = CodeLoc.merge lstart lend in
      WStmt.make bare_stmt loc
    }
  | lstart = LOGOPEN; lc = logic_command; lend = LOGCLOSE
    { let bare_stmt = WStmt.Logic lc in
      let loc = CodeLoc.merge lstart lend in
      WStmt.make bare_stmt loc }
  | lstart = ASSERT; e = expression;
    {
      let bare_stmt = WStmt.Assert e in
      let lend = WExpr.get_loc e in
      let loc = CodeLoc.merge lstart lend in
      WStmt.make bare_stmt loc
    }
  | lstart = ASSUME; e = expression;
    {
      let bare_stmt = WStmt.Assume e in
      let lend = WExpr.get_loc e in
      let loc = CodeLoc.merge lstart lend in
      WStmt.make bare_stmt loc
    }
  | lstart = ASSUME_TYPE; LBRACE; e = expression; COMMA; t = type_target; lend = RBRACE;
    {
      let bare_stmt = WStmt.AssumeType (e, t) in
      let loc = CodeLoc.merge lstart lend in
      WStmt.make bare_stmt loc
    }


expr_list:
  el = separated_list(COMMA, expression) { el }

expression:
  | lstart = LBRACE; e = expression; lend = RBRACE
    { let bare_expr = WExpr.get e in
      let loc = CodeLoc.merge lstart lend in
      WExpr.make bare_expr loc }
  | lv = value_with_loc
    { let (loc, v) = lv in
      let bare_expr = WExpr.Val v in
      WExpr.make bare_expr loc }
  | lx = IDENTIFIER
    { let (loc, x) = lx in
      let bare_expr = WExpr.Var x in
      WExpr.make bare_expr loc }
  | e1 = expression; b = binop; e2 = expression
    { let bare_expr = WExpr.BinOp (e1, b, e2) in
      let lstart, lend = WExpr.get_loc e1, WExpr.get_loc e2 in
      let loc = CodeLoc.merge lstart lend in
      WExpr.make bare_expr loc } %prec binop_prec
  | e1 = expression; NEQ; e2 = expression
    { let bare_expr = WExpr.BinOp (e1, EQUAL, e2) in
      let lstart, lend = WExpr.get_loc e1, WExpr.get_loc e2 in
      let loc = CodeLoc.merge lstart lend in
      let expr = WExpr.make bare_expr loc in
      let bare_expr = WExpr.UnOp (NOT, expr) in
      WExpr.make bare_expr loc } %prec binop_prec
  | lu = unop_with_loc; e = expression
    { let (lstart, u) = lu in
      let bare_expr = WExpr.UnOp (u, e) in
      let lend = WExpr.get_loc e in
      let loc = CodeLoc.merge lstart lend in
      WExpr.make bare_expr loc } %prec unop_prec

binop:
  | EQUAL        { WBinOp.EQUAL }
  | LESSTHAN     { WBinOp.LESSTHAN }
  | GREATERTHAN  { WBinOp.GREATERTHAN }
  | LESSEQUAL    { WBinOp.LESSEQUAL }
  | GREATEREQUAL { WBinOp.GREATEREQUAL }
  | PLUS         { WBinOp.PLUS }
  | MINUS        { WBinOp.MINUS }
  | TIMES        { WBinOp.TIMES }
  | DIV          { WBinOp.DIV }
  | MOD          { WBinOp.MOD }
  | AND          { WBinOp.AND }
  | OR           { WBinOp.OR }

unop_with_loc:
  | loc = NOT  { (loc, WUnOp.NOT) }
  | loc = LEN  { (loc, WUnOp.LEN) }
  | loc = HEAD { (loc, WUnOp.HEAD) }
  | loc = REV  { (loc, WUnOp.REV) }
  | loc = TAIL { (loc, WUnOp.TAIL) }

value_with_loc:
  | lf = INTEGER  { let (loc, f) = lf in (loc, WVal.Int f) }
  | ls = STRING   { let (loc, s) = ls in (loc, WVal.Str s) }
  | loc = TRUE    { (loc, WVal.Bool true) }
  | loc = FALSE   { (loc, WVal.Bool false) }
  | loc = NULL    { (loc, WVal.Null) }


(* Logic stuff *)

lemma:
  | lstart = LEMMA; lname = IDENTIFIER; LCBRACE;
      STATEMENT; COLON;
      FORALL lemma_params = var_list; DOT;
      lemma_hypothesis = logic_assertion; VDASH; lemma_conclusion = logic_assertion;
      lemma_variant = option(variant_def);
      lemma_proof = option(proof_def);
      lend = RCBRACE
      { let (_, lemma_name) = lname in
        let lemma_loc = CodeLoc.merge lstart lend in
        let lemma_id = Generators.gen_id () in
        WLemma.{
          lemma_name;
          lemma_params;
          lemma_proof;
          lemma_variant;
          lemma_hypothesis;
          lemma_conclusion;
          lemma_loc;
          lemma_id;
          } }

variant_def:
  | VARIANT; COLON; e = logic_expression { e }

with_variant_def:
  | WITH; variant = variant_def { variant }

proof_def:
  | PROOF; COLON; pr = separated_nonempty_list(SEMICOLON, logic_command)
    { pr }

predicate:
  | lstart = PREDICATE; pred_nounfold = option(NOUNFOLD); lpname = IDENTIFIER; LBRACE; params_ins = separated_list(COMMA, pred_param_ins); RBRACE; LCBRACE;
    pred_definitions = separated_nonempty_list(SEMICOLON, logic_assertion);
    lend = RCBRACE;
    { let (_, pred_name) = lpname in
      let (pred_params, ins) : (string * WType.t option) list * bool list = List.split params_ins in
      (* ins looks like [true, false, true] *)
      let ins = List.mapi (fun i is_in -> if is_in then Some i else None) ins in
      (* ins looks like [Some 0, None, Some 2] *)
      let ins = List.filter Option.is_some ins in
      (* ins looks like [Some 0, Some 2] *)
      let ins = List.map Option.get ins in
      (* ins looks like [0, 2] *)
      let pred_ins = if (List.length ins) > 0 then ins else (List.mapi (fun i _ -> i) pred_params) in
      (* if ins is empty then everything is an in *)
      let pred_nounfold = (pred_nounfold <> None) in
      let pred_loc = CodeLoc.merge lstart lend in
      let pred_id = Generators.gen_id () in
      WPred.{
        pred_name;
        pred_params;
        pred_definitions;
        pred_ins;
        pred_nounfold;
        pred_loc;
        pred_id;
      } }

pred_param_ins:
  | inp = option(PLUS); lx = IDENTIFIER; option(preceded(COLON, type_target))
    { let (_, x) = lx in
      let isin = Option.fold ~some:(fun _ -> true) ~none:false inp in
      ((x, $3), isin) }


logic_command:
  | lstart = PACKAGE; LBRACE; w = wand; lend = RBRACE
    { let (lhs, rhs, _) = w in
      let loc = CodeLoc.merge lstart lend in
      WLCmd.make (Package { lhs; rhs }) loc }
  | lstart = FOLD; lpr = IDENTIFIER;
      LBRACE; params = separated_list(COMMA, logic_expression); lend = RBRACE
    { let (_, pr) = lpr in
      let bare_lcmd = WLCmd.Fold (pr, params) in
      let loc = CodeLoc.merge lstart lend in
      WLCmd.make bare_lcmd loc }
  | lstart = UNFOLD; lpr = IDENTIFIER;
      LBRACE; params = separated_list(COMMA, logic_expression); lend = RBRACE
    { let (_, pr) = lpr in
      let bare_lcmd = WLCmd.Unfold (pr, params) in
      let loc = CodeLoc.merge lstart lend in
      WLCmd.make bare_lcmd loc }
  | lstart = APPLY; lbopt = option(bindings_with_loc); lname = IDENTIFIER; LBRACE;
    params = separated_list(COMMA, logic_expression); lend = RBRACE
    { let (_, name) = lname in
      let bindings = match lbopt with None -> [] | Some (_, bs) -> bs in
      let bare_lcmd = WLCmd.ApplyLem (name, params, bindings) in
      let loc = CodeLoc.merge lstart lend in
      WLCmd.make bare_lcmd loc }
  | lstart = IF; LBRACE; g = logic_expression; lend = RBRACE;
    LCBRACE; thencmds = separated_list(SEMICOLON, logic_command); RCBRACE;
    ELSE; LCBRACE; elsecmds = separated_list(SEMICOLON, logic_command); RCBRACE
    { let bare_lcmd = WLCmd.LogicIf (g, thencmds, elsecmds) in
      let loc = CodeLoc.merge lstart lend in
      WLCmd.make bare_lcmd loc }
  | lstart = IF; LBRACE; g = logic_expression; lend = RBRACE;
    LCBRACE; thencmds = separated_list(SEMICOLON, logic_command); RCBRACE;
    { let bare_lcmd = WLCmd.LogicIf (g, thencmds, []) in
      let loc = CodeLoc.merge lstart lend in
      WLCmd.make bare_lcmd loc }
  | lstart = ASSERT; lbopt = option(bindings_with_loc); a = logic_assertion;
    { let lend = WLAssert.get_loc a in
      let (_, b) = Option.value ~default:(lstart, []) lbopt in
      let loc = CodeLoc.merge lstart lend in
      let bare_lcmd = WLCmd.Assert (a, b) in
      WLCmd.make bare_lcmd loc }
  | lstart = INVARIANT; lbopt = option(bindings_with_loc); a = logic_assertion; variant = option(with_variant_def);
    { let lend = WLAssert.get_loc a in
      let (_, b) = Option.value ~default:(lstart, []) lbopt in
      let loc = CodeLoc.merge lstart lend in
      let bare_lcmd = WLCmd.Invariant (a, b, variant) in
      WLCmd.make bare_lcmd loc }

bindings_with_loc:
  | lstart = LCBRACE; EXIST; COLON; lvll = separated_list(COMMA, lvar_or_pvar); lend = RCBRACE;
    { let (_, lvl) = List.split lvll in
      let loc = CodeLoc.merge lstart lend in
      (loc, lvl) }

lvar_or_pvar:
  | x = IDENTIFIER { x }
  | lx = LVAR { lx }

wand:
  | lname = IDENTIFIER; LBRACE; largs = separated_list(COMMA, logic_expression); RBRACE;
    WAND;
    rname = IDENTIFIER; LBRACE; rargs = separated_list(COMMA, logic_expression); lend = RBRACE
    {
      let (lstart, lname) = lname in
      let (_, rname) = rname in
      let loc = CodeLoc.merge lstart lend in
      ((lname, largs), (rname, rargs), loc)
    }


logic_assertion:
  | lstart = LBRACE; la = logic_assertion; lend = RBRACE;
    { let bare_assert = WLAssert.get la in
      let loc = CodeLoc.merge lstart lend in
      WLAssert.make bare_assert loc }
  | wand = wand
    { let (lhs, rhs, loc) = wand in
      WLAssert.make (LWand { lhs; rhs }) loc }
  | lpr = IDENTIFIER; LBRACE; params = separated_list(COMMA, logic_expression); lend = RBRACE
    { let (lstart, pr) = lpr in
      let bare_assert = WLAssert.LPred (pr, params) in
      let loc = CodeLoc.merge lstart lend in
      WLAssert.make bare_assert loc }
  | loc = EMP
    { let bare_assert = WLAssert.LEmp in
      WLAssert.make bare_assert loc }
  | la1 = logic_assertion; TIMES; la2 = logic_assertion
    { let bare_assert = WLAssert.LStar (la1, la2) in
      let lstart, lend = WLAssert.get_loc la1, WLAssert.get_loc la2 in
      let loc = CodeLoc.merge lstart lend in
      WLAssert.make bare_assert loc } %prec separating_conjunction
  | le1 = logic_expression; ARROW; le2 = separated_nonempty_list(COMMA, logic_expression)
    { let rec get_lend lel =
        match lel with
        | []  -> failwith "Nonempty list cannot be empty"
        | [a] -> WLExpr.get_loc a
        | _::r -> get_lend r
      in
      let bare_assert = WLAssert.LPointsTo (le1, le2) in
      let lstart = WLExpr.get_loc le1 in
      let lend = get_lend le2 in
      let loc = CodeLoc.merge lstart lend in
      WLAssert.make bare_assert loc }
  | le1 = logic_expression; BLOCK_ARROW; le2 = separated_nonempty_list(COMMA, logic_expression)
    { let rec get_lend lel =
        match lel with
        | []  -> failwith "Nonempty list cannot be empty"
        | [a] -> WLExpr.get_loc a
        | _::r -> get_lend r
      in
      let bare_assert = WLAssert.LBlockPointsTo (le1, le2) in
      let lstart = WLExpr.get_loc le1 in
      let lend = get_lend le2 in
      let loc = CodeLoc.merge lstart lend in
      WLAssert.make bare_assert loc }
  | lstart = LBRACE; formula = logic_expression; lend = RBRACE;
    { let bare_assert = WLAssert.LPure formula in
      let loc = CodeLoc.merge lstart lend in
      WLAssert.make bare_assert loc }
  | loc = TRUE
    { let bare_lexpr = WLExpr.LVal (WVal.Bool true) in
      let lexpr = WLExpr.make bare_lexpr loc in
      let bare_assert = WLAssert.LPure lexpr in
      WLAssert.make bare_assert loc }
  | loc = FALSE
    { let bare_lexpr = WLExpr.LVal (WVal.Bool false) in
      let lexpr = WLExpr.make bare_lexpr loc in
      let bare_assert = WLAssert.LPure lexpr in
      WLAssert.make bare_assert loc }



logic_expression:
  | lstart = LBRACE; le = logic_expression; lend = RBRACE
    { let loc = CodeLoc.merge lstart lend in
      let bare_lexpr = WLExpr.get le in
      WLExpr.make bare_lexpr loc }
  | lv = logic_value_with_loc
    { let (loc, v) = lv in
      let bare_lexpr = WLExpr.LVal v in
      WLExpr.make bare_lexpr loc }
  | lx = IDENTIFIER {
    let (loc, x) = lx in
    let bare_lexpr = WLExpr.PVar x in
    WLExpr.make bare_lexpr loc }
  | llx = LVAR
    { let (loc, lx) = llx in
      let bare_lexpr = WLExpr.LVar lx in
      WLExpr.make bare_lexpr loc }
  | e1 = logic_expression; b = logic_binop; e2 = logic_expression
    { let bare_lexpr = WLExpr.LBinOp (e1, b, e2) in
      let lstart, lend = WLExpr.get_loc e1, WLExpr.get_loc e2 in
      let loc = CodeLoc.merge lstart lend in
      WLExpr.make bare_lexpr loc }
  | e1 = logic_expression; NEQ; e2 = logic_expression
    { let bare_lexpr = WLExpr.LBinOp (e1, EQUAL, e2) in
      let lstart, lend = WLExpr.get_loc e1, WLExpr.get_loc e2 in
      let loc = CodeLoc.merge lstart lend in
      let expr = WLExpr.make bare_lexpr loc in
      let bare_lexpr = WLExpr.LUnOp (NOT, expr) in
      WLExpr.make bare_lexpr loc }
  | lstart = SUB; LBRACE; e1 = logic_expression; COMMA; e2 = logic_expression; COMMA; e3 = logic_expression; lend = RBRACE {
      let loc = CodeLoc.merge lstart lend in
      let bare_lexpr = WLExpr.LLSub(e1, e2, e3) in
      WLExpr.make bare_lexpr loc }
  | lu = unop_with_loc; e = logic_expression
    { let (lstart, u) = lu in
      let lend = WLExpr.get_loc e in
      let loc = CodeLoc.merge lstart lend in
      let bare_lexpr = WLExpr.LUnOp (u, e) in
      WLExpr.make bare_lexpr loc } %prec unop_prec
  | lstart = LBRACK; l = separated_list(COMMA, logic_expression); lend = RBRACK
    { let loc = CodeLoc.merge lstart lend in
      let bare_lexpr = WLExpr.LEList l in
      WLExpr.make bare_lexpr loc }
  | lstart = SETOPEN; l = separated_list(COMMA, logic_expression); lend = SETCLOSE
    { let loc = CodeLoc.merge lstart lend in
      let bare_lexpr = WLExpr.LESet l in
      WLExpr.make bare_lexpr loc }
  | lpf = IDENTIFIER; LBRACE; l = separated_list(COMMA, logic_expression); lend = RBRACE
    { let (lstart, pf) = lpf in
      let loc = CodeLoc.merge lstart lend in
      let bare_lexpr = WLExpr.LPureFunApp (pf, l) in
      WLExpr.make bare_lexpr loc }
  | lstart = QUOTE; lname = IDENTIFIER;
    llend = option(logic_constructor_app_params)
    { let (_, name) = lname in
      let (l, lend) = Option.value ~default:([], lstart) llend in
      let loc = CodeLoc.merge lstart lend in
      let bare_lexpr = WLExpr.LConstructorApp (name, l) in
      WLExpr.make bare_lexpr loc }
  | lstart = CASE; scrutinee = logic_expression; LCBRACE; cases = separated_list(SEMICOLON, logic_case); lend = RCBRACE
    {
      let loc = CodeLoc.merge lstart lend in
      let bare_lexpr = WLExpr.LCases(scrutinee, cases) in
      WLExpr.make bare_lexpr loc
    }

(* We also have lists in the logic *)
logic_binop:
  | b = binop { b }
  | LSTCONS { WBinOp.LSTCONS }
  | LSTCAT { WBinOp.LSTCAT }
  | LSTNTH { WBinOp.LSTNTH }

logic_value_with_loc:
  | lv = value_with_loc { lv }
  | loc = LSTNIL
    { (loc, WVal.VList []) }
  /* | lstart = LBRACK; lvl = separated_list(COMMA, logic_value_with_loc); lend = RBRACK
    { let (_, vl) = List.split lvl in
      let loc = CodeLoc.merge lstart lend in
      (loc, WVal.VList vl) } */

logic_constructor_app_params:
  | LBRACE; lst = separated_list(COMMA, logic_expression); lend = RBRACE; { (lst, lend) }

logic_case:
  | cname = IDENTIFIER; binders = option(tuple_binders); ARROW; expr = logic_expression
    {
      let binders = Option.value ~default:[] binders in
      { WLExpr.constructor = snd cname;
        binders = binders;
        lexpr = expr }
    }

tuple_binders:
  | LBRACE; xs = separated_list(COMMA, IDENTIFIER); RBRACE
    { List.map snd xs }


(* ADT definitions *)

datatype:
  | lstart = DATATYPE; ldname = IDENTIFIER; LCBRACE;
    raw_constructors = separated_nonempty_list(SEMICOLON, constructor);
    lend = RCBRACE;
    {
      let (_, datatype_name) = ldname in
      let datatype_loc = CodeLoc.merge lstart lend in
      let datatype_id = Generators.gen_id () in
      let datatype_constructors =
        List.map
          (fun (constructor_name, constructor_fields, constructor_loc, constructor_id) ->
             WConstructor.{
               constructor_name;
               constructor_fields;
               constructor_loc;
               constructor_id;
               constructor_datatype = datatype_name;
             })
          raw_constructors
      in
      WDatatype.{
        datatype_name;
        datatype_constructors;
        datatype_loc;
        datatype_id;
      }
    }

constructor:
  | lcname = IDENTIFIER; fields_lend = option(constructor_fields)
    {
      let (lstart, constructor_name) = lcname in
      let (constructor_fields, lend) = Option.value ~default:([], lstart) fields_lend in
      let constructor_loc = CodeLoc.merge lstart lend in
      let constructor_id = Generators.gen_id () in
      (* Constructor_datatype is added later in the datatype rule *)
      (constructor_name, constructor_fields, constructor_loc, constructor_id)
    }

constructor_fields:
  | LBRACE; args = separated_list(COMMA, type_target); lend = RBRACE
    { (args, lend) }


(* Pure Functions *)

pure_function:
  | lstart = PURE; FUNCTION; lpfname = IDENTIFIER; LBRACE; pure_fun_params = separated_list(COMMA, pure_function_param);
    RBRACE; LCBRACE; pure_fun_definition=logic_expression; lend = RCBRACE
    {
      let pure_fun_loc = CodeLoc.merge lstart lend in
      let (_, pure_fun_name) = lpfname in
      WPureFun.{
          pure_fun_name;
          pure_fun_params;
          pure_fun_definition;
          pure_fun_loc;
      }
    }

pure_function_param:
  | lx = IDENTIFIER; typ = option(preceded(COLON, type_target))
  { let (_, x) = lx in (x, typ) }<|MERGE_RESOLUTION|>--- conflicted
+++ resolved
@@ -2,15 +2,9 @@
 
 (* key words *)
 %token <CodeLoc.t> TRUE FALSE NULL WHILE IF ELSE SKIP FRESH NEW DELETE
-<<<<<<< HEAD
 %token <CodeLoc.t> PURE FUNCTION RETURN PREDICATE LEMMA DATATYPE
 %token <CodeLoc.t> INVARIANT PACKAGE FOLD UNFOLD NOUNFOLD APPLY ASSERT ASSUME ASSUME_TYPE EXIST FORALL CASE
-%token <CodeLoc.t> STATEMENT WITH VARIANT PROOF
-=======
-%token <CodeLoc.t> FUNCTION RETURN PREDICATE LEMMA
-%token <CodeLoc.t> INVARIANT PACKAGE FOLD UNFOLD NOUNFOLD APPLY ASSERT ASSUME ASSUME_TYPE EXIST FORALL
 %token <CodeLoc.t> STATEMENT WITH VARIANT PROOF CONFIG
->>>>>>> 6cf1b6fd
 
 (* punctuation *)
 %token <CodeLoc.t> COLON            /* : */
@@ -93,114 +87,69 @@
 %start <WProg.t * WConfigStmt.t list> prog
 %start <WLAssert.t> assert_only
 
-<<<<<<< HEAD
-%type <WFun.t list * WPred.t list * WLemma.t list * WDatatype.t list * WPureFun.t list> definitions
-%type <WFun.t>                                                                       fct_with_specs
-%type <WFun.t>                                                                       fct
-%type <WPred.t>                                                                      predicate
-%type <WLemma.t>                                                                     lemma
-%type <WDatatype.t>                                                                  datatype
-%type <WPureFun.t>                                                                   pure_function
-%type <string list>                                                                  var_list
-%type <WStmt.t list * WExpr.t>                                                       statement_list_and_return
-%type <WStmt.t list>                                                                 statement_list
-%type <WExpr.t>                                                                      expression
-%type <WExpr.t list>                                                                 expr_list
-%type <WLCmd.t>                                                                      logic_command
-%type <WLAssert.t>                                                                   logic_assertion
-%type <CodeLoc.t * WVal.t>                                                           value_with_loc
-%type <CodeLoc.t * WUnOp.t>                                                          unop_with_loc
-%type <WBinOp.t>                                                                     binop
-%type <WLExpr.t>                                                                     variant_def
-%type <WLExpr.t>                                                                     with_variant_def
-%type <WLCmd.t list>                                                                 proof_def
-%type <(string * WType.t option) * bool>                                             pred_param_ins
-%type <CodeLoc.t * string list>                                                      bindings_with_loc
-%type <WLFormula.t>                                                                  logic_pure_formula
-%type <WLExpr.t>                                                                     logic_expression
-%type <WBinOp.t>                                                                     logic_binop
-%type <CodeLoc.t * WVal.t>                                                           logic_value_with_loc
-%type <string * WType.t list * CodeLoc.t * int>                                      constructor
-%type <WType.t list * CodeLoc.t>                                                     constructor_fields
-%type <string * WType.t option>                                                      pure_function_param
-%type <string list>                                                                  tuple_binders
-%type <WLExpr.case>                                                                  logic_case
+%type <WFun.t list * WPred.t list * WLemma.t list * WDatatype.t list * WPureFun.t list * WConfigStmt.t list>
+                                                definitions
+%type <WConfigStmt.t>                           config
+%type <WFun.t>                                  fct_with_specs
+%type <WFun.t>                                  fct
+%type <WPred.t>                                 predicate
+%type <WLemma.t>                                lemma
+%type <WDatatype.t>                             datatype
+%type <WPureFun.t>                              pure_function
+%type <string list>                             var_list
+%type <WStmt.t list * WExpr.t>                  statement_list_and_return
+%type <WStmt.t list>                            statement_list
+%type <WExpr.t>                                 expression
+%type <WExpr.t list>                            expr_list
+%type <WLCmd.t>                                 logic_command
+%type <WLAssert.t>                              logic_assertion
+%type <CodeLoc.t * WVal.t>                      value_with_loc
+%type <CodeLoc.t * WUnOp.t>                     unop_with_loc
+%type <WBinOp.t>                                binop
+%type <WLExpr.t>                                variant_def
+%type <WLExpr.t>                                with_variant_def
+%type <WLCmd.t list>                            proof_def
+%type <(string * WType.t option) * bool>        pred_param_ins
+%type <CodeLoc.t * string list>                 bindings_with_loc
+%type <WLExpr.t>                                logic_expression
+%type <WBinOp.t>                                logic_binop
+%type <CodeLoc.t * WVal.t>                      logic_value_with_loc
+%type <string * WType.t list * CodeLoc.t * int> constructor
+%type <WType.t list * CodeLoc.t>                constructor_fields
+%type <string * WType.t option>                 pure_function_param
+%type <string list>                             tuple_binders
+%type <WLExpr.case>                             logic_case
 %%
 
 prog:
   | defs = definitions; EOF {
-    let (fc, preds, lemmas, datatypes, pure_funcs) = defs in
-    WProg.{ lemmas = lemmas; predicates = preds; context = fc; datatypes = datatypes; pure_functions = pure_funcs} }
-=======
-%type <WFun.t list * WPred.t list * WLemma.t list * WConfigStmt.t list>
-                                         definitions
-%type <WConfigStmt.t>                    config
-%type <WFun.t>                           fct_with_specs
-%type <WFun.t>                           fct
-%type <WPred.t>                          predicate
-%type <WLemma.t>                         lemma
-%type <string list>                      var_list
-%type <WStmt.t list * WExpr.t>           statement_list_and_return
-%type <WStmt.t list>                     statement_list
-%type <WExpr.t>                          expression
-%type <WExpr.t list>                     expr_list
-%type <WLCmd.t>                          logic_command
-%type <WLAssert.t>                       logic_assertion
-%type <CodeLoc.t * WVal.t>               value_with_loc
-%type <CodeLoc.t * WUnOp.t>              unop_with_loc
-%type <WBinOp.t>                         binop
-%type <WLExpr.t>                         variant_def
-%type <WLExpr.t>                         with_variant_def
-%type <WLCmd.t list>                     proof_def
-%type <(string * WType.t option) * bool> pred_param_ins
-%type <CodeLoc.t * string list>          bindings_with_loc
-%type <WLExpr.t>                         logic_expression
-%type <WBinOp.t>                         logic_binop
-%type <CodeLoc.t * WVal.t>               logic_value_with_loc
-%%
-
-prog:
-  | fcp = definitions; EOF {
-    let (fc, preds, lemmas, configs) = fcp in
-    let prog = WProg.{ lemmas = lemmas; predicates = preds; context = fc } in
+    let (fc, preds, lemmas, datatypes, pure_funcs, configs) = defs in
+    let prog = WProg.{ lemmas = lemmas; predicates = preds; context = fc; datatypes = datatypes; pure_functions = pure_funcs} in
     prog, configs }
->>>>>>> 6cf1b6fd
 
 assert_only:
   | la = logic_assertion; EOF { la }
 
 definitions:
-<<<<<<< HEAD
-  | (* empty *) { ([], [], [], [], []) }
+  | (* empty *) { ([], [], [], [], [], []) }
   | defs = definitions; p = predicate
-    { let (fs, ps, ls, ds, pfs) = defs in
-      (fs, p::ps, ls, ds, pfs) }
+    { let (fs, ps, ls, ds, pfs, cs) = defs in
+      (fs, p::ps, ls, ds, pfs, cs) }
   | defs = definitions; l = lemma
-    { let (fs, ps, ls, ds, pfs) = defs in
-      (fs, ps, l::ls, ds, pfs) }
+    { let (fs, ps, ls, ds, pfs, cs) = defs in
+      (fs, ps, l::ls, ds, pfs, cs) }
   | defs = definitions; f = fct_with_specs
-    { let (fs, ps, ls, ds, pfs) = defs in
-      (f::fs, ps, ls, ds, pfs) }
+    { let (fs, ps, ls, ds, pfs, cs) = defs in
+      (f::fs, ps, ls, ds, pfs, cs) }
   | defs = definitions; d = datatype
-    { let (fs, ps, ls, ds, pfs) = defs in
-      (fs, ps, ls, d::ds, pfs) }
+    { let (fs, ps, ls, ds, pfs, cs) = defs in
+      (fs, ps, ls, d::ds, pfs, cs) }
   | defs = definitions; pf = pure_function
-    { let (fs, ps, ls, ds, pfs) = defs in
-      (fs, ps, ls, ds, pf::pfs) }
-=======
-  | (* empty *) { ([], [], [], []) }
-  | defs = definitions; p = config
-    { let (fs, ps, ls, cs) = defs in
-      (fs, ps, ls, p::cs) }
-  | defs = definitions; p = predicate
-    { let (fs, ps, ls, cs) = defs in
-      (fs, p::ps, ls, cs) }
-  | defs = definitions; l = lemma
-    { let (fs, ps, ls, cs) = defs in
-      (fs, ps, l::ls, cs) }
-  | defs = definitions; f = fct_with_specs
-    { let (fs, ps, ls, cs) = defs in
-      (f::fs, ps, ls, cs) }
+    { let (fs, ps, ls, ds, pfs, cs) = defs in
+      (fs, ps, ls, ds, pf::pfs, cs) }
+  | defs = definitions; c = config
+    { let (fs, ps, ls, ds, pfs, cs) = defs in
+      (fs, ps, ls, ds, pfs, c::cs) }
 
 config:
   | lstart = CONFIG; id = IDENTIFIER; COLON; value = value_with_loc
@@ -208,7 +157,6 @@
       let (lend, value) = value in
       let loc = CodeLoc.merge lstart lend in
       id, value, loc }
->>>>>>> 6cf1b6fd
 
 fct_with_specs:
   | lstart = LCBRACE; pre = logic_assertion; RCBRACE; variant = option(with_variant_def); f = fct; LCBRACE;
