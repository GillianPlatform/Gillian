--- conflicted
+++ resolved
@@ -183,18 +183,8 @@
     | PVar x when is_pure_fun_def -> ([], [], Expr.LVar x)
     | PVar x -> ([], [], Expr.PVar x)
     | LVar x -> ([], [], Expr.LVar x)
-<<<<<<< HEAD
-    | LBinOp (e1, WBinOp.NEQ, e2) ->
-        let gvars1, asrtl1, comp_expr1 = compile_lexpr e1 in
-        let gvars2, asrtl2, comp_expr2 = compile_lexpr e2 in
-        let expr =
-          Expr.UnOp (UnOp.Not, Expr.BinOp (comp_expr1, BinOp.Equal, comp_expr2))
-        in
-        (gvars1 @ gvars2, asrtl1 @ asrtl2, expr)
-    | LBinOp (e1, b, e2) when is_internal_pred b && not is_pure_fun_def ->
-=======
-    | LBinOp (e1, b, e2) when is_internal_pred b ->
->>>>>>> 6cf1b6fd
+    | LBinOp (e1, b, e2) when is_internal_pred b && Stdlib.not is_pure_fun_def
+      ->
         (* Operator corresponds to pointer arithmetics *)
         (* Functions are pure, so can't create global assertions *)
         (* TODO: functions don't support pointer arithmetic *)
