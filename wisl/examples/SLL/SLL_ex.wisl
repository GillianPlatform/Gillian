--- conflicted
+++ resolved
@@ -249,7 +249,6 @@
 }
 { SLL_ex(ret, #px @ #py, #vx @ #vy) }
 
-<<<<<<< HEAD
 lemma SLLseg_to_SLL {
   statement: 
     forall x.
@@ -302,5 +301,3 @@
   return n
 }
 { SLL_ex(#x, #px, #vx) * (ret == len(#vx)) }
-=======
->>>>>>> 4e8edfd1
