--- conflicted
+++ resolved
@@ -3,12 +3,8 @@
  GillianCore
  Gillian-JS
  Gillian-C
-<<<<<<< HEAD
- kanillian
+ Gillian-C2
  transformers
-=======
- Gillian-C2
->>>>>>> 17c9089e
  Gillian-Alcotest-Runner
  ppx_sat)
 
