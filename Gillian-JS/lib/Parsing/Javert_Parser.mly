%{
open Utils.Containers
open Utils
open Gillian.Gil_syntax
open! Jsil_syntax
open Jslogic

let normalised_lvar_r = Str.regexp "##NORMALISED_LVAR"
%}

(***** Token definitions *****)
(*  JS Logic Literals *)
%token SCOPELEXPR
%token SCOPE
%token THIS
%token CLOSURE
%token SCSCOPE
%token OCHAINS
%token SCHAIN
%token UNDERSCORE
(* Type literals *)
%token UNDEFTYPELIT
%token NULLTYPELIT
%token EMPTYTYPELIT
%token NONETYPELIT
%token BOOLTYPELIT
%token NUMTYPELIT
%token STRTYPELIT
%token OBJTYPELIT
%token LISTTYPELIT
%token TYPETYPELIT
%token SETTYPELIT
(* Constants *)
%token MIN_FLOAT
%token MAX_FLOAT
%token EPSILON
%token MAX_SAFE_INTEGER
%token RANDOM
%token PI
%token UTCTIME
%token LOCALTIME
(* Literals *)
%token UNDEFINED
%token NULL
%token EMPTY
%token TRUE
%token FALSE
%token <float> FLOAT
%token NAN
%token INFINITY
%token <string> STRING
%token <string> LOC
%token LSTNIL
%token LSTOPEN
%token LSTCLOSE
(* PVariables *)
%token <string> VAR
(* Filenames *)
%token <string> FILENAME
(* Binary operators *)
%token EQUAL
%token LESSTHAN
%token GREATERTHAN
%token LESSTHANEQUAL
%token GREATERTHANEQUAL
%token LESSTHANSTRING
%token PLUS
%token MINUS
%token TIMES
%token DIV
%token MOD
%token AND
%token OR
%token BITWISEAND
%token BITWISEOR
%token BITWISEXOR
%token LEFTSHIFT
%token SIGNEDRIGHTSHIFT
%token UNSIGNEDRIGHTSHIFT
%token M_ATAN2
%token M_POW
%token LSTCONS
%token LSTCAT
%token LSTREV
%token STRCAT
(* Unary operators *)
(* Unary minus uses the same token as binary minus: MINUS *)
%token NOT
%token BITWISENOT
%token M_ISNAN
%token M_ABS
%token M_ACOS
%token M_ASIN
%token M_ATAN
%token M_CEIL
%token M_COS
%token M_EXP
%token M_FLOOR
%token M_LOG
%token M_ROUND
%token M_SGN
%token M_SIN
%token M_SQRT
%token M_TAN
%token TOSTRING
%token TOINT
%token TOUINT16
%token TOINT32
%token TOUINT32
%token TONUMBER
%token CAR
%token CDR
%token SETTOLIST
%token LSTLEN
%token STRLEN
(* Expression keywords *)
%token TYPEOF
%token ASSUME
%token ASSERT
%token SEPASSERT
%token INVARIANT
%token ASSUME_TYPE
%token SPEC_VAR
%token LSTNTH
%token LSTSUB
%token STRNTH
%token BIND
%token EXISTENTIALS
%token BRANCH
%token USESUBST
(* Command keywords  *)
%token SKIP
%token DEFEQ
%token NEW
%token DELETE
%token DELETEOBJ
%token HASFIELD
%token GETFIELDS
%token METADATA
%token ARGUMENTS
%token GOTO
%token WITH
%token APPLY
%token PHI
%token RETURN
%token THROW
%token EXTERN
(* Logic variables *)
%token <string> LVAR
(* Logical expressions *)
%token LNONE
%token <string> ALOC
(* Logic assertions *)
%token OASSERT
%token CASSERT
%token LAND
%token LOR
%token LNOT
%token LTRUE
%token LFALSE
%token LEQUAL
%token LLESSTHAN
%token LLESSTHANEQUAL
%token LLESSTHANSTRING
%token LARROW
%token LEMP
%token EMPTYFIELDS
(*%token LEXISTS *)
%token LFORALL
%token LTYPES
%token LMETADATA
(* Logic predicates *)
%token ABSTRACT
%token PURE
%token PRED
%token NOUNFOLD
%token FACTS
(* Logic commands *)
%token OLCMD
%token CLCMD
%token FOLD
%token UNFOLD
%token UNFOLDALL
%token FLASH
%token RECUNFOLD
%token LIF
%token LTHEN
%token LELSE
(* Procedure specification keywords *)
%token AXIOMATIC
%token INCOMPLETE
%token SPEC
%token BISPEC
%token LEMMA
%token VARIANT
%token NORMAL
%token ERROR
(* JS axiomatic spec specifics *)
%token JSOS
(* Procedure definition keywords *)
%token PROC
(* Others *)
%token IMPORT
%token MACRO
(* Separators *)
%token DOT
%token COMMA
%token COLON
%token SCOLON
(*%token DOT*)
%token LBRACE
%token RBRACE
%token LBRACKET
%token RBRACKET
%token CLBRACKET
%token CRBRACKET
(* SETS *)
%token SETUNION
%token SETINTER
%token SETDIFF
%token SETMEM
%token SETSUB
%token LSETMEM
%token LSETSUB
%token SETOPEN
%token SETCLOSE
(* End-Of-File *)
%token EOF

(***** Precedence of operators *****)
(* The later an operator is listed, the higher precedence it is given. *)
(* Logic operators have lower precedence *)
%nonassoc DOT
%left LOR
%left LAND
%left separating_conjunction
%right LNOT
%nonassoc LEQUAL LLESSTHAN LLESSTHANEQUAL LLESSTHANSTRING LARROW
%nonassoc SETMEM SETSUB LSETMEM LSETSUB
(* Program operators have higher precedence.*)
(* Based on JavaScript:
   https://developer.mozilla.org/en/docs/Web/JavaScript/Reference/Operators/Operator_Precedence *)
%left OR
%left AND
%left BITWISEOR
%left BITWISEXOR
%left BITWISEAND
%nonassoc EQUAL
%nonassoc LESSTHAN LESSTHANSTRING LESSTHANEQUAL GREATERTHAN GREATERTHANEQUAL
%nonassoc LSTCONS
%left LEFTSHIFT SIGNEDRIGHTSHIFT UNSIGNEDRIGHTSHIFT
%left PLUS MINUS
%left TIMES DIV MOD M_POW
%left M_ATAN2 STRCAT SETDIFF

%nonassoc binop_prec
%nonassoc unop_prec

(* Common *)
%type <Type.t>       type_target
%type <Constant.t>   constant_target
%type <Literal.t>    lit_target

(* JSIL *)
%type <UnOp.t>                     unop_target
%type <BinOp.t>                    binop_target
%type <NOp.t>                      nop_target
%type <Expr.t>                     expr_target
%type <Gillian.Gil_syntax.Formula.t>   pure_assertion_target
%type <Jsil_syntax.EProg.t>               jsil_main_target

%start jsil_main_target

(* JS *)
%type <Jslogic.JSAsrt.pt>      js_pure_assertion_target
%type <Jslogic.JSPred.t>       js_pred_target
%type <Jslogic.JSSpec.t>       js_only_spec_target
%type <Jslogic.JSLCmd.t list>  js_logic_cmds_target
%type <Jslogic.JSAsrt.t list>  top_level_js_assertion_list_target
%type <Gillian.Gil_syntax.Expr.t>  top_level_expr_target
%type <Jslogic.JSAsrt.t>       top_level_js_assertion_target
%type <(string * Utils.Containers.SS.t) option * Jslogic.JSAsrt.t> top_level_js_pre_target

%start js_pred_target
%start js_only_spec_target
%start js_logic_cmds_target
%start top_level_js_assertion_list_target
%start top_level_js_assertion_target
%start top_level_js_pre_target
%start top_level_expr_target

%%


constant_target:
  | MIN_FLOAT { Min_float }
  | MAX_FLOAT { Max_float }
  | MAX_SAFE_INTEGER { MaxSafeInteger }
  | EPSILON   { Epsilon }
  | RANDOM    { Random }
  | PI        { Pi }
  | UTCTIME   { UTCTime }
  | LOCALTIME { LocalTime }


type_target:
  | UNDEFTYPELIT { UndefinedType }
  | NULLTYPELIT  { NullType }
  | EMPTYTYPELIT { EmptyType }
  | NONETYPELIT  { NoneType }
  | BOOLTYPELIT  { BooleanType }
  | NUMTYPELIT   { NumberType }
  | STRTYPELIT   { StringType }
  | OBJTYPELIT   { ObjectType }
  | LISTTYPELIT  { ListType }
  | TYPETYPELIT  { TypeType }
  | SETTYPELIT   { SetType }

lit_target:
  | UNDEFINED                 { Undefined }
  | NULL                      { Null }
  | EMPTY                     { Empty }
  | constant_target           { Constant $1 }
  | TRUE                      { Bool true }
  | FALSE                     { Bool false }
  | FLOAT                     { Num $1 }
  | NAN                       { Num nan }
  | INFINITY                  { Num infinity }
  | STRING                    { String $1 }
  | LOC                       { Loc $1 }
  | type_target               { Type $1 }
  | LSTNIL                    { LList [] }
  | LSTOPEN LSTCLOSE          { LList [] }
  | LNONE                     { Nono }


unop_target:
  | NOT         { UNot }
  | BITWISENOT  { BitwiseNot }
  | M_ISNAN     { M_isNaN }
  | M_ABS       { M_abs }
  | M_ACOS      { M_acos }
  | M_ASIN      { M_asin }
  | M_ATAN      { M_atan }
  | M_CEIL      { M_ceil }
  | M_COS       { M_cos }
  | M_EXP       { M_exp }
  | M_FLOOR     { M_floor }
  | M_LOG       { M_log }
  | M_ROUND     { M_round }
  | M_SGN       { M_sgn }
  | M_SIN       { M_sin }
  | M_SQRT      { M_sqrt }
  | M_TAN       { M_tan }
  | TOSTRING    { ToStringOp }
  | TOINT       { ToIntOp }
  | TOUINT16    { ToUint16Op }
  | TOINT32     { ToInt32Op }
  | TOUINT32    { ToUint32Op }
  | TONUMBER    { ToNumberOp }
  | TYPEOF      { TypeOf }
  | CAR         { Car }
  | CDR         { Cdr }
  | LSTLEN      { LstLen }
  | LSTREV      { LstRev }
  | STRLEN      { StrLen }
  | SETTOLIST   { SetToList }

binop_target:
  | EQUAL              { Equal }
  | LESSTHAN           { FLessThan }
  | LESSTHANEQUAL      { FLessThanEqual }
  | LESSTHANSTRING     { SLessThan }
  | PLUS               { FPlus }
  | MINUS              { FMinus }
  | TIMES              { FTimes }
  | DIV                { FDiv }
  | MOD                { FMod }
  | AND                { BAnd }
  | OR                 { BOr }
  | BITWISEAND         { BitwiseAnd }
  | BITWISEOR          { BitwiseOr}
  | BITWISEXOR         { BitwiseXor }
  | LEFTSHIFT          { LeftShift }
  | SIGNEDRIGHTSHIFT   { SignedRightShift }
  | UNSIGNEDRIGHTSHIFT { UnsignedRightShift }
  | M_ATAN2            { M_atan2 }
  | M_POW              { M_pow }
  | STRCAT             { StrCat }
  | SETDIFF            { SetDiff }
  | SETMEM             { BSetMem }
  | SETSUB             { BSetSub }

nop_target:
  | SETUNION { NOp.SetUnion }
  | SETINTER { NOp.SetInter }
  | LSTCAT   { NOp.LstCat   }


expr_target:
  | lit=lit_target { Lit lit }
  | v = LVAR {
    let v_imported = Str.replace_first normalised_lvar_r "_lvar_n" v in
    LVar v_imported
  }
  | ALOC { ALoc $1 }
  | v = VAR { Expr.PVar v }
  | e1=expr_target; bop=binop_target; e2=expr_target { BinOp (e1, bop, e2) } %prec binop_prec
  | e1=expr_target; LSTCONS; e2=expr_target { NOp (LstCat, [ EList [ e1 ]; e2 ]) }
  | e1=expr_target; GREATERTHAN;  e2=expr_target { BinOp (e2, FLessThan, e1) }
  | e1=expr_target; GREATERTHANEQUAL; e2=expr_target { BinOp (e2, FLessThanEqual, e1) }
  | uop=unop_target; e=expr_target { UnOp (uop, e) } %prec unop_prec
  | MINUS; e=expr_target { UnOp (FUnaryMinus, e) } %prec unop_prec
  | LSTOPEN; exprlist = separated_nonempty_list(COMMA, expr_target); LSTCLOSE { EList exprlist }
  | SETOPEN; exprlist = separated_list(COMMA, expr_target); SETCLOSE
     { ESet (Expr.Set.elements (Expr.Set.of_list exprlist)) }
  | LSTNTH; LBRACE; e1=expr_target; COMMA; e2=expr_target; RBRACE
     { BinOp (e1, LstNth, e2) }
  | LSTSUB; LBRACE; e1=expr_target; COMMA; e2=expr_target; COMMA; e3 = expr_target; RBRACE
    { LstSub (e1, e2, e3) }
  | nop=nop_target; LBRACE; les=separated_list(COMMA, expr_target); RBRACE
     {
        let les =
          match (nop : NOp.t) with
          | SetInter
          | SetUnion -> Expr.Set.elements (Expr.Set.of_list les)
          | LstCat -> les
        in
        NOp (nop, les)
     }
  | STRNTH; LBRACE; e1=expr_target; COMMA; e2=expr_target; RBRACE
     { BinOp (e1, StrNth, e2) }
  | LBRACE; e=expr_target; RBRACE { e }
  | UNDERSCORE { LVar (Javert_utils.Js_generators.fresh_lvar ()) }


lvar_type_target:
  | lvar = LVAR; COLON; the_type = type_target
    { (lvar, Some the_type) }
  | lvar = LVAR;
    { (lvar, None) }


pure_assertion_target:
  | left_ass=pure_assertion_target; LAND; right_ass=pure_assertion_target
    { And (left_ass, right_ass) }
  | left_ass=pure_assertion_target; LOR; right_ass=pure_assertion_target
    { Or (left_ass, right_ass) }
  | LNOT; ass=pure_assertion_target { Not (ass) }
  | LTRUE { True }
  | LFALSE { False }
  | left_expr=expr_target; LEQUAL; right_expr=expr_target
    { Eq (left_expr, right_expr) }
  | left_expr=expr_target; LLESSTHAN; right_expr=expr_target
    { Less (left_expr, right_expr) }
  | left_expr=expr_target; LLESSTHANEQUAL; right_expr=expr_target
    { LessEq (left_expr, right_expr) }
  | left_expr=expr_target; LLESSTHANSTRING; right_expr=expr_target
    { StrLess (left_expr, right_expr) }
  | left_expr=expr_target; LSETMEM; right_expr=expr_target
    { SetMem (left_expr, right_expr) }
  | left_expr=expr_target; LSETSUB; right_expr=expr_target
    { SetSub (left_expr, right_expr) }
  | LFORALL; vars = separated_nonempty_list(COMMA, lvar_type_target); DOT; ass = pure_assertion_target
    { ForAll (vars, ass) }
  | delimited(LBRACE, pure_assertion_target, RBRACE)
    { $1 }

program_variable_target:
  | v = VAR { Expr.PVar v }

logic_variable_target:
  v = LVAR
  {
    let v_imported = Str.replace_first normalised_lvar_r "_lvar_n" v in
    (* Prefixed with _n_ to avoid clashes *)
    LVar v_imported }

type_env_pair_target:
  | lvar = logic_variable_target; COLON; the_type=type_target
    { (lvar, the_type) }
  | pvar = program_variable_target; COLON; the_type=type_target
    { (pvar, the_type) }

assertion_target:
  | left_ass=assertion_target; TIMES; right_ass=assertion_target
    { Star (left_ass, right_ass) } %prec separating_conjunction
  | LBRACE; obj_expr=expr_target; COMMA; prop_expr=expr_target; RBRACE; LARROW; val_expr=expr_target
    { PointsTo (obj_expr, prop_expr, val_expr) }
  | LMETADATA; LBRACE; eo = expr_target; COMMA; em = expr_target; RBRACE
    { MetaData (eo, em) }
  | LEMP; { Emp }
  | name = VAR; LBRACE; params = separated_list(COMMA, expr_target); RBRACE
    { (* validate_pred_assertion (name, params); *)
      Pred (name, params) }
  | LTYPES; LBRACE; type_pairs = separated_list(COMMA, type_env_pair_target); RBRACE
    { Types type_pairs }
  | EMPTYFIELDS; LBRACE; le=expr_target; COLON; domain=expr_target; RBRACE
    { EmptyFields (le, domain) }
  | LBRACE; ass=assertion_target; RBRACE
    { ass }
  | f = pure_assertion_target
    { Pure f }

/* COMMANDS */

binders_target:
  | LBRACKET; BIND; COLON; xs = separated_list(COMMA, LVAR); RBRACKET
    { xs }

macro_head_target:
 | name = VAR; LBRACE; params = separated_list(COMMA, expr_target); RBRACE
   { (name, params) }

var_and_le_target:
  | LBRACE; lvar = LVAR; DEFEQ; le = expr_target; RBRACE;
    { (lvar, le) }

var_and_var_target:
  | LBRACE; lvar1 = LVAR; DEFEQ; lvar2 = LVAR; RBRACE;
    { (lvar1, lvar2) }
;

logic_bindings_target:
  | LBRACKET; id = VAR; WITH; var_les = separated_list(AND, var_and_le_target); RBRACKET
    { (id, var_les) }

existentials_target:
  | LBRACKET; EXISTENTIALS; COLON; xs = separated_list(COMMA, LVAR); RBRACKET
    { xs }

(* [bind: (#x := le1) and ... ] *)
unfold_info_target:
  | LBRACKET; BIND; COLON; unfold_info = separated_list(AND, var_and_var_target); RBRACKET
    { unfold_info }
;

logic_cmd_target:
  | FOLD; name = VAR; LBRACE; les=separated_list(COMMA, expr_target); RBRACE; fold_info = option(logic_bindings_target)
    { SL (Fold (name, les, fold_info)) }
  | UNFOLD; name = VAR; LBRACE; les=separated_list(COMMA, expr_target); RBRACE; unfold_info = option(unfold_info_target)
    { SL (Unfold (name, les, unfold_info, false)) }
  | RECUNFOLD; name = VAR; LBRACE; les=separated_list(COMMA, expr_target); RBRACE; unfold_info = option(unfold_info_target)
    { SL (Unfold (name, les, unfold_info, true)) }
  | UNFOLDALL; name = VAR
    { SL (GUnfold name) }
  | INVARIANT; LBRACE; a = assertion_target; RBRACE; binders = option(binders_target)
    { SL (Invariant (a, Option.value ~default:[ ] binders)) }
  | SEPASSERT; LBRACE; a = assertion_target; RBRACE; binders = option(binders_target)
    { SL (SepAssert (a, Option.value ~default:[ ] binders)) }
  | APPLY; lemma_name = VAR; LBRACE; params = separated_list(COMMA, expr_target); RBRACE; binders = option(binders_target)
    { let binders = Option.value ~default:[] binders in
      SL (ApplyLem (lemma_name, params, binders)) }
  | LIF; LBRACE; le=expr_target; RBRACE; LTHEN; CLBRACKET;
      then_lcmds = separated_list(SCOLON, logic_cmd_target);
      CRBRACKET; LELSE; CLBRACKET;
      else_lcmds = separated_list(SCOLON, logic_cmd_target);
       CRBRACKET;
    { If (le, then_lcmds, else_lcmds)}
  | LIF; LBRACE; le=expr_target; RBRACE; LTHEN; CLBRACKET;
      then_lcmds = separated_list(SCOLON, logic_cmd_target);
      CRBRACKET;
    { If (le, then_lcmds, [])}
  | macro = macro_head_target;
    { let (name, params) = macro in Macro (name, params) }
  | ASSUME; LBRACE; a = pure_assertion_target; RBRACE
    { Assume a }
  | ASSUME_TYPE; LBRACE; x=LVAR; COMMA; t=type_target; RBRACE
    { AssumeType (x, t) }
  | SPEC_VAR; LBRACE; xs = separated_list(COMMA, LVAR); RBRACE
    { SpecVar xs }
  | BRANCH; LBRACE; fo = pure_assertion_target; RBRACE
     { Branch fo }

phi_target:
  v = VAR; COLON; args = separated_list(COMMA, expr_target)
    { (v, args) }

call_with_target:
  WITH; i=VAR { i }

lvar_le_pair_target:
  LBRACE; lv = LVAR; COLON; e=expr_target; RBRACE { (lv, e )}

use_subst_target:
  | USESUBST; LBRACKET; lab=VAR; MINUS; subst = separated_list(COMMA, lvar_le_pair_target); RBRACKET
      { (lab, subst) }
  | USESUBST; LBRACKET; lab=VAR RBRACKET
      { (lab, []) }

new_target:
  | expr_target; COMMA; expr_target
    { Some $1, Some $3}
  | expr_target
    { Some $1, None}

cmd_target:
  | SKIP
    { LBasic (Skip) }
  | v=VAR; DEFEQ; e=expr_target
    { LBasic (Assignment (v, e)) }
  | VAR; DEFEQ; NEW; LBRACE; option(new_target); RBRACE
    {
      let loc, metadata = (match $5 with
      | Some (Some arg_a, Some arg_b) -> Some arg_a, Some arg_b
      | Some (Some arg_a, None) -> None, Some arg_a
      | Some (None, Some _) -> raise (Failure "Parser: Impossible")
      | _ -> None, None
      ) in
        LBasic (New ($1, loc, metadata)) }
  | v=VAR; DEFEQ; LBRACKET; e1=expr_target; COMMA; e2=expr_target; RBRACKET
    { LBasic (Lookup (v, e1, e2)) }
  | LBRACKET; e1=expr_target; COMMA; e2=expr_target; RBRACKET; DEFEQ; e3=expr_target
    { LBasic (Mutation (e1, e2, e3)) }
  | DELETE; LBRACE; e1=expr_target; COMMA; e2=expr_target; RBRACE
    { LBasic (Delete (e1, e2)) }
  | DELETEOBJ; LBRACE; e1=expr_target; RBRACE
    { LBasic (DeleteObj (e1)) }
  | v=VAR; DEFEQ; HASFIELD; LBRACE; e1=expr_target; COMMA; e2=expr_target; RBRACE
    { LBasic (HasField (v, e1, e2)) }
  | v = VAR; DEFEQ; GETFIELDS; LBRACE; e=expr_target; RBRACE
    { LBasic (GetFields (v, e)) }
  | v = VAR; DEFEQ; METADATA; LBRACE; e=expr_target; RBRACE
    { LBasic (MetaData (v, e)) }
  | GOTO; i=VAR
    { LGoto i }
  | GOTO LBRACKET; e=expr_target; RBRACKET; i=VAR; j=VAR
    { LGuardedGoto (e, i, j) }
  | v=VAR; DEFEQ; e=expr_target;
    LBRACE; es=separated_list(COMMA, expr_target); RBRACE; oi = option(call_with_target); subst = option(use_subst_target)
    { LCall (v, e, es, oi, subst) }
  | v=VAR; DEFEQ; EXTERN; pname=VAR;
    LBRACE; es=separated_list(COMMA, expr_target); RBRACE; oi = option(call_with_target)
    { LECall (v, PVar pname, es, oi) }
  | v=VAR; DEFEQ; APPLY;
    LBRACE; es=expr_target; RBRACE; oi = option(call_with_target)
    { LApply (v, es, oi) }
  | v = VAR; DEFEQ; ARGUMENTS
    { (LArguments v) }
  | PHI; LBRACE; phi_args =separated_list(SCOLON, phi_target); RBRACE
    { match phi_args with
      | [] -> raise (Failure "EMPTY PHI")
      | _  -> LPhiAssignment phi_args }
  | RETURN { LReturnNormal }
  | THROW  { LReturnError  }
  | lcmd = logic_cmd_target
    { LabCmd.LLogic lcmd }

cmd_with_annot:
  | cmd = cmd_target
    {
      let loc_start : Location.position =
<<<<<<< HEAD
      {
        pos_line = $startpos.pos_lnum;
        pos_column = $startpos.pos_cnum - $startpos.pos_bol;
      }
      in
      let loc_end : Location.position =
      {
        pos_line = $endpos.pos_lnum;
        pos_column = $endpos.pos_cnum - $endpos.pos_bol;
      }
      in
      let origin_loc : Location.t =
      {
        loc_start;
        loc_end;
        loc_source = $startpos.pos_fname;
      }
=======
        {
          pos_line = $startpos.pos_lnum;
          pos_column = $startpos.pos_cnum - $startpos.pos_bol;
        }
      in
      let loc_end : Location.position =
        {
          pos_line = $endpos.pos_lnum;
          pos_column = $endpos.pos_cnum - $endpos.pos_bol;
        }
      in
      let origin_loc : Location.t =
        {
          loc_start;
          loc_end;
          loc_source = $startpos.pos_fname;
        }
>>>>>>> aca33180
      in
      let annot : Annot.t = Annot.make ~origin_loc () in
      annot, cmd
    }

cmd_with_label:
  | cmd = cmd_with_annot
    { let annot, cmd = cmd in annot, None, cmd }
  | lab = VAR; COLON; cmd = cmd_with_annot
    { let annot, cmd = cmd in annot, Some lab, cmd }

cmd_list_target:
  cmd_list = separated_nonempty_list(SCOLON, cmd_with_label)
    { cmd_list }

/* SPECIFICATIONS */

spec_line:
  OASSERT; assertion = assertion_target; CASSERT { assertion }

mult_spec_line:
  OASSERT; assertions = separated_list(SCOLON, assertion_target); CASSERT { assertions }

lab_spec_target:
  | LESSTHAN; sspec_name = VAR; COLON; lvars = separated_list (COMMA, LVAR); GREATERTHAN
    { (sspec_name, SS.of_list lvars) }
  | LESSTHAN; sspec_name = VAR; GREATERTHAN
    { (sspec_name, SS.empty) }

pre_post_target:
  | lab_spec = option(lab_spec_target); pre = spec_line; posts = mult_spec_line; NORMAL
    { { pre; posts; flag = Normal; to_verify = true; label = lab_spec } }
  | lab_spec = option(lab_spec_target); pre = spec_line; posts = mult_spec_line; ERROR
  { Spec.{ pre; posts; flag = Error; to_verify = true; label = lab_spec} }

spec_head_target:
  spec_name = VAR; LBRACE; spec_params = separated_list(COMMA, VAR); RBRACE
  { (spec_name, spec_params) }

spec_target:
  incomplete = option(INCOMPLETE); SPEC; spec_head = spec_head_target;
  proc_specs = separated_nonempty_list(SCOLON, pre_post_target)
  { let (name, params) = spec_head in
    let incomplete = (incomplete <> None) in
    let is_normalised = !Config.previously_normalised in
    Spec.{
      name = name;
      params = params;
      sspecs = proc_specs;
      normalised = is_normalised;
      incomplete;
      to_verify = true }
  }


/* PROCEDURES */

proc_head_target:
  PROC; proc_name = VAR; LBRACE; param_list = separated_list(COMMA, VAR); RBRACE
  { (proc_name, param_list) }

proc_target:
  spec = option(spec_target); proc_head = proc_head_target; CLBRACKET; cmd_list = cmd_list_target; CRBRACKET; SCOLON
    {
      let name, params = proc_head in
      let proc : EProc.t = {
        name; body = Array.of_list cmd_list; params; spec
      } in
      proc
    }

/* LEMMAS */

jsil_lemma_proof_target:
  OLCMD; proof = separated_list(SCOLON, logic_cmd_target); CLCMD;
  { proof }

jsil_lemma_variant_target:
  VARIANT LBRACE; variant = expr_target; RBRACE
  { variant }

jsil_lemma_head_target:
  lemma_name = VAR; LBRACE; lemma_params = separated_list(COMMA, VAR); RBRACE
  {
    (lemma_name, lemma_params)
  }

jsil_lemma_target:
  LEMMA; lemma_head = jsil_lemma_head_target; variant = option(jsil_lemma_variant_target);
    pre = spec_line; posts = mult_spec_line; existentials=option(existentials_target); proof = option(jsil_lemma_proof_target);
  { let (name, params) = lemma_head in
    let existentials = Option.value ~default:[] existentials in
    Lemma.{ name; params; pre; posts; variant; proof; existentials }
  }

/* PREDICATES */

assertion_id_target:
  | LBRACKET; v=VAR; RBRACKET
      { (v, []) }
  | LBRACKET; v=VAR; COLON; lvars=separated_nonempty_list(COMMA, LVAR); RBRACKET
      { (v, lvars) }

named_assertion_target:
  id = option(assertion_id_target); a = assertion_target
  { (id, a) }

pred_param_target:
  (* Program variable with in-parameter status and optional type *)
  | in_param = option(PLUS); v = VAR; t = option(preceded(COLON, type_target))
    { let in_param = Option.fold ~some:(fun _ -> true) ~none:false in_param in
      (v, t), in_param }

pred_head_target:
  name = VAR; LBRACE; params = separated_list(COMMA, pred_param_target); RBRACE;
  { (* Register the predicate declaration in the syntax checker *)
    let num_params = List.length params in
    let params, ins = List.split params in
    let param_names, _ = List.split params in
    let ins = List.map Option.get (List.filter (fun x -> x <> None) (List.mapi (fun i is_in -> if is_in then Some i else None) ins)) in
    let ins = if (List.length ins > 0) then ins else (List.mapi (fun i _ -> i) param_names) in
    (* register_predicate name num_params; *)
    (* enter_predicate params; *)
    (name, num_params, params, ins)
  }

pred_defs_target:
  COLON; defs = separated_nonempty_list(COMMA, named_assertion_target)
  { defs }

pred_facts_target:
  FACTS; COLON; facts = separated_nonempty_list(AND, pure_assertion_target); SCOLON
  { facts }

pred_target:
  a = option(ABSTRACT); n = option(NOUNFOLD); p = option(PURE); PRED; pred_head = pred_head_target;
  definitions = option(pred_defs_target); SCOLON;
  facts=option(pred_facts_target);
  {
    let abstract = Option.is_some a in
    let nounfold = abstract || Option.is_some n in
    let pure = Option.is_some p in
    let (name, num_params, params, ins) = pred_head in
    let definitions = Option.value ~default:[] definitions in
    let () = if (abstract <> (definitions = [])) then
      raise (Failure (Format.asprintf "JSIL: Malformed predicate %s: either abstract with definition or non-abstract without definition." name))
    in
    let normalised = !Config.previously_normalised in
    let facts = Option.value ~default:[] facts in
    Pred.{ name; num_params; params; ins; definitions; facts; pure; abstract; nounfold; normalised } }

/* MACROS */

macro_head_def_target:
 | name = VAR; LBRACE; params = separated_list(COMMA, VAR); RBRACE
   { (name, params) }

macro_target:
  MACRO; head = macro_head_def_target; COLON; lcmds = separated_list(SCOLON, logic_cmd_target)
  { let (name, params) = head in
    Macro.{ name = name; params = params; definition = lcmds } }

/* ONLY SPECS */

only_spec_target:
(* axiomatic spec xpto (x, y) pre: assertion, post: assertion, flag: NORMAL|ERROR *)
  AXIOMATIC; incomplete = option(INCOMPLETE); SPEC; head = spec_head_target;
  sspecs = separated_nonempty_list(SCOLON, pre_post_target);
  { let (name, params) = head in
    let normalised = !Config.previously_normalised in
    let incomplete = (incomplete <> None) in
    Spec.{ name; params; sspecs; normalised; incomplete; to_verify = false } }


/* BI ABDUCTION SPECIFICATIONS */

bi_spec_target:
(* bispec xpto (x, y) : [[ assertion ]] *)
  BISPEC; spec_head = spec_head_target; COLON; asrt = spec_line
  {
    let (name, params) = spec_head in
    let is_normalised = !Config.previously_normalised in
    let bi_spec : BiSpec.t =
      {
        name       = name;
        params     = params;
        pre        = asrt;
        normalised = is_normalised
      } in
    bi_spec
  }

/* PROGRAMS */

declaration_target:
  | prog = declaration_target; lemma = jsil_lemma_target
    { EProg.add_lemma prog lemma }

  | lemma = jsil_lemma_target
    {
      let prog = EProg.full_init () in EProg.add_lemma prog lemma }

  | prog = declaration_target; pred = pred_target
    { EProg.add_pred prog pred }

  | pred = pred_target
    { let prog = EProg.full_init () in EProg.add_pred prog pred }

  | prog = declaration_target; proc = proc_target
    { EProg.add_proc prog proc }

  | proc = proc_target
    { let prog = EProg.full_init () in EProg.add_proc prog proc }

  | prog = declaration_target; macro = macro_target
    { EProg.add_macro prog macro }

  | macro = macro_target
    { let prog = EProg.full_init () in EProg.add_macro prog macro }

  | prog = declaration_target; ospec = only_spec_target
    { EProg.add_ospec prog ospec  }

  | ospec = only_spec_target
    { let prog = EProg.full_init () in EProg.add_ospec prog ospec }

  | prog = declaration_target; bispec = bi_spec_target
    { EProg.add_bispec prog bispec }

  | bispec = bi_spec_target
    { let prog = EProg.full_init () in EProg.add_bispec prog bispec }


import_target:
  IMPORT; imports = separated_nonempty_list(COMMA, FILENAME); SCOLON { imports }


jsil_main_target:
  | imports = option(import_target); prog = declaration_target; EOF
      { let imports = Option.value ~default:[] imports in
        EProg.update_imports prog imports }



(******** JAVASCRIPT LOGIC ********)


(* Expressions *)

js_program_variable_target:
  | v = VAR
    { (* let _ = validate_pvar v in *) v }

just_logic_variable_target:
  v = LVAR
  { (* validate_lvar v; *) v }

js_lvar_type_target:
  | lvar = just_logic_variable_target; COLON; the_type = type_target
    { (lvar, the_type) }

js_lexpr_target:
(* Logic literal *)
  | lit = lit_target
    { Lit lit }
(* program variable *)
  | pvar = js_program_variable_target
    { PVar pvar }
(* Logic variable *)
  | lvar = LVAR
    { LVar lvar }
(* e binop e *)
  | e1=js_lexpr_target; bop=binop_target; e2=js_lexpr_target
    { BinOp (e1, bop, e2) } %prec binop_prec
(* List cons *)
  | e1=js_lexpr_target; LSTCONS; e2=js_lexpr_target { NOp (LstCat, [ EList [ e1 ]; e2 ]) }
(* unop e *)
  | uop=unop_target; e=js_lexpr_target
    { UnOp (uop, e) } %prec unop_prec
(* nop (le1, ..., len) *)
  | nop=nop_target; LBRACE; les=separated_list(COMMA, js_lexpr_target); RBRACE
    {
      let les = match (nop : NOp.t) with
        | SetInter
        | SetUnion -> JSExpr.SJSExpr.elements (JSExpr.SJSExpr.of_list les)
        | LstCat -> les
      in
      NOp (nop, les)
    }
(* - e *)
(* Unary negation has the same precedence as logical not, not as binary negation. *)
  | MINUS; e=js_lexpr_target
    { UnOp (FUnaryMinus, e) } %prec unop_prec
(* {{ e, ..., e }} *)
  | LSTOPEN; exprlist = separated_nonempty_list(COMMA, js_lexpr_target); LSTCLOSE
    { EList exprlist }
(* -{- e, ..., e -}- *)
  | SETOPEN; exprlist = separated_list(COMMA, js_lexpr_target); SETCLOSE
    { ESet (JSExpr.SJSExpr.elements (JSExpr.SJSExpr.of_list exprlist)) }
(* l-nth(e1, e2) *)
  | LSTNTH; LBRACE; e1=js_lexpr_target; COMMA; e2=js_lexpr_target; RBRACE
    { BinOp (e1, LstNth, e2) }
(* s-nth(e1, e2) *)
  | STRNTH; LBRACE; e1=js_lexpr_target; COMMA; e2=js_lexpr_target; RBRACE
    { BinOp (e1, StrNth, e2) }
(* l-sub(e1, e2, e3) *)
| LSTSUB; LBRACE; e1=js_lexpr_target; COMMA; e2=js_lexpr_target; COMMA; e3 = js_lexpr_target; RBRACE
    { LstSub (e1, e2, e3) }
(* this *)
  | THIS { This }
(* (e) *)
  | LBRACE; e=js_lexpr_target; RBRACE
    { e }
(* _ *)
  | UNDERSCORE
    { LVar (Javert_utils.Js_generators.fresh_lvar ()) }
(* $$scope *)
  | SCOPELEXPR { Scope }


(* Assertions *)


var_js_le_pair_target:
  v=VAR; COLON; le=js_lexpr_target { (v, le) }


js_type_env_pair_target:
  | v = VAR; COLON; the_type=type_target
    { (v, the_type) }
  | v = LVAR; COLON; the_type=type_target
    { (v, the_type) }

js_pure_assertion_target:
(* P /\ Q *)
  | left_ass=js_pure_assertion_target; LAND; right_ass=js_pure_assertion_target
    { And (left_ass, right_ass) }
(* P \/ Q *)
  | left_ass=js_pure_assertion_target; LOR; right_ass=js_pure_assertion_target
    { Or (left_ass, right_ass) }
(* ! Q *)
  | LNOT; ass=js_pure_assertion_target
    { Not (ass) }
(* true *)
  | LTRUE
    { True }
(* false *)
  | LFALSE
    { False }
(* E == E *)
  | left_expr=js_lexpr_target; LEQUAL; right_expr=js_lexpr_target
    { Eq (left_expr, right_expr) }
(* E <# E *)
  | left_expr=js_lexpr_target; LLESSTHAN; right_expr=js_lexpr_target
    { Less (left_expr, right_expr) }
(* E <=# E *)
  | left_expr=js_lexpr_target; LLESSTHANEQUAL; right_expr=js_lexpr_target
    { LessEq (left_expr, right_expr) }
(* E s<# E *)
  | left_expr=js_lexpr_target; LLESSTHANSTRING; right_expr=js_lexpr_target
    { StrLess (left_expr, right_expr) }
(* E --e-- E *)
  | left_expr=js_lexpr_target; LSETMEM; right_expr=js_lexpr_target
    { SetMem (left_expr, right_expr) }
(* E --s-- E *)
  | left_expr=js_lexpr_target; LSETSUB; right_expr=js_lexpr_target
    { SetSub (left_expr, right_expr) }
(* forall X, Y, Z . P *)
  | LFORALL; vars = separated_nonempty_list(COMMA, js_lvar_type_target); DOT; ass = js_pure_assertion_target
    { ForAll (vars, ass) }
(* (P) *)
  | delimited(LBRACE, js_pure_assertion_target, RBRACE)
    { $1 }

js_assertion_target:
(* Pure *)
  | f = js_pure_assertion_target
    { Pure f }
(* P * Q *)
(* The precedence of the separating conjunction is not the same as the arithmetic product *)
  | left_ass=js_assertion_target; TIMES; right_ass=js_assertion_target
    { Star (left_ass, right_ass) } %prec separating_conjunction
(* (E, E) -> E *)
  | LBRACE; obj_expr=js_lexpr_target; COMMA; prop_expr=js_lexpr_target; RBRACE; LARROW; val_expr=js_lexpr_target
    { PointsTo (obj_expr, prop_expr, val_expr) }
(* emp *)
  | LEMP;
    { Emp }
(* schain(fid: le) *)
  | SCHAIN; LBRACE; fid=VAR; COLON; le=js_lexpr_target; RBRACE
    { SChain (fid, le) }
(* x(e1, ..., en) *)
  | name = VAR; LBRACE; params = separated_list(COMMA, js_lexpr_target); RBRACE
    {
      (* validate_pred_assertion (name, params); *)
      Pred (name, params)
    }
(* types (type_pairs) *)
  | LTYPES; LBRACE; type_pairs = separated_list(COMMA, js_type_env_pair_target); RBRACE
    { Types type_pairs }
(* scope(x: le) *)
  | SCOPE; LBRACE; v=VAR; COLON; le=js_lexpr_target; RBRACE
    { Scope (v, le) }
(* closure(x_0: le_0, ..., x_n: le_n; fid_0: le_0', ..., fid_n: le_n') *)
  | CLOSURE; LBRACE; var_les=separated_list(COMMA, var_js_le_pair_target); SCOLON; fid_scs=separated_list(COMMA, var_js_le_pair_target); RBRACE
    { Closure (var_les, fid_scs)  }
(* sc_scope(pid, x: le1, le2) *)
  | SCSCOPE; LBRACE; pid=VAR; COMMA; x=VAR; COLON; le1=js_lexpr_target; COMMA; le2=js_lexpr_target; RBRACE
    { VarSChain (pid, x, le1, le2) }
(* o_chains(pid1: le1, pid2: le2) *)
  | OCHAINS; LBRACE; pid1=VAR; COLON; le1=js_lexpr_target; COMMA; pid2=VAR; COLON; le2=js_lexpr_target; RBRACE
    { OSChains (pid1, le1, pid2, le2) }
(* empty_fields (le : le_domain) *)
  | EMPTYFIELDS; LBRACE; le=js_lexpr_target; COLON; domain=js_lexpr_target; RBRACE
    { EmptyFields (le, domain) }
(* Metadata (eo, em) *)
  | LMETADATA; LBRACE; eo = js_lexpr_target; COMMA; em = js_lexpr_target; RBRACE
    { (* validate_pred_assertion (name, params); *)
      MetaData (eo, em)
    }
(* (P) *)
  | delimited(LBRACE, js_assertion_target, RBRACE)
    { $1 }


(* Predicates *)

js_named_assertion_target:
  id = option(assertion_id_target); a = js_assertion_target
  { (id, a) }

js_pred_defs_target:
  COLON; defs = separated_nonempty_list(COMMA, js_named_assertion_target)
  { defs }

js_pred_facts_target:
  FACTS; COLON; facts = separated_nonempty_list(AND, pure_assertion_target); SCOLON
  { facts }

js_pred_target:
(* pred name (arg1, ..., argn) : [def1_id: x1, ...] def1, ..., [def1_id: x1, ...] defn ; *)
  PRED; abstract=option(ABSTRACT); nounfold = option(NOUNFOLD); pure = option(PURE); pred_head = pred_head_target;
  definitions = option(js_pred_defs_target); SCOLON;
  facts=option(js_pred_facts_target); EOF
    { (* Add the predicate to the collection *)
      let (name, num_params, params, ins) = pred_head in
      let abstract = Option.is_some abstract in
      let nounfold = abstract || Option.is_some nounfold in
      let pure = Option.is_some pure in
      let definitions = Option.value ~default:[] definitions in
      let facts = Option.value ~default:[] facts in
      let () = if (abstract <> (definitions = [])) then
        raise (Failure (Format.asprintf "JS: Malformed predicate %s: either abstract with definition or non-abstract without definition." name))
      in
      Jslogic.JSPred.{ name; num_params; params; ins; definitions; facts; abstract; pure; nounfold }
    }


(* Specifications *)

outcome_target:
  | NORMAL { Flag.Normal }
  | ERROR  { Flag.Error  }

js_pre_post_target:
(* [lab: #x1, ..., #xn] [[ a1 ]] [[ a1'; ...; an' ]] flag *)
  lab_spec = option(lab_spec_target);
  OASSERT; pre  = js_assertion_target; CASSERT;
  OASSERT; post = separated_list(SCOLON, js_assertion_target); CASSERT;
  flag = outcome_target;
  { let sspec : JSSpec.st = { pre; post; flag; label = lab_spec } in sspec }

js_only_spec_target:
(* js_only_spec xpto (x, y) pre: assertion, post: assertion, flag: NORMAL|ERROR *)
  JSOS; spec_head = spec_head_target;
  sspecs = separated_nonempty_list(SCOLON, js_pre_post_target); EOF
  {
    let (name, params) = spec_head in
    { name; params; sspecs }
  }


js_lvar_le_pair_target:
  LBRACE; lv = LVAR; COLON; le=js_lexpr_target; RBRACE { (lv, le )}

js_var_and_le_target:
  | LBRACE; lvar = LVAR; DEFEQ; le = js_lexpr_target; RBRACE;
    { (lvar, le) }

js_macro_head_target:
 | name = VAR; LBRACE; params = separated_list(COMMA, js_lexpr_target); RBRACE
   { (name, params) }

js_logic_bindings_target:
  | LBRACKET; id = VAR; WITH; var_les = separated_list(AND, js_var_and_le_target); RBRACKET
    { (id, var_les) }

(* [bind: (#x := le1) and ... ] *)
js_unfold_info_target:
  | LBRACKET; BIND; COLON; unfold_info = separated_list(AND, var_and_var_target); RBRACKET
    { unfold_info }

js_logic_cmd_target:
(* fold x(e1, ..., en) *)
  | FOLD; assertion = js_assertion_target; fold_info = option(js_logic_bindings_target)
    {
      Fold (assertion, fold_info)
    }


(* unfold x(e1, ..., en) [ def1 with x1 := le1, ..., xn := len ] *)
  | UNFOLD; assertion = js_assertion_target; unfold_info = option(js_unfold_info_target)
    { Unfold (assertion, unfold_info) }

(* unfold_all x *)
  | UNFOLDALL; name = VAR;
    { GUnfold name }

  | BRANCH; LBRACE; pf = js_pure_assertion_target; RBRACE
    { Branch pf }

(* flash x(e1, ..., en) *)
  | FLASH; assertion = js_assertion_target;
    { Flash (assertion) }

(* if(le) { lcmds } else { lcmds } *)
  | LIF; LBRACE; le=js_lexpr_target; RBRACE; LTHEN; CLBRACKET;
      then_lcmds = separated_list(SCOLON, js_logic_cmd_target);
      CRBRACKET; LELSE; CLBRACKET;
      else_lcmds = separated_list(SCOLON, js_logic_cmd_target);
       CRBRACKET;
    { If (le, then_lcmds, else_lcmds) }

(* if(e) { lcmd* } *)
  | LIF; LBRACE; le=js_lexpr_target; RBRACE; LTHEN; CLBRACKET;
      then_lcmds = separated_list(SCOLON, js_logic_cmd_target);
      CRBRACKET;
    { If (le, then_lcmds, []) }

  | macro = js_macro_head_target;
    { let (name, params) = macro in Macro (name, params) }

(* assert a *)
  | ASSERT; a = js_assertion_target; binders = option(binders_target);
    { Assert (a, Option.value ~default:[ ] binders) }

(* assume a *)
  | ASSUME; a = js_pure_assertion_target;
    { Assume a }

(* invariant a *)
  | INVARIANT; a = js_assertion_target; binders = option(binders_target);
    { Invariant (a, Option.value ~default:[ ] binders)  }

(* apply lemma_name(args) *)
   | APPLY; lemma_name = VAR; LBRACE; params = separated_list(COMMA, js_lexpr_target); RBRACE
     {
      ApplyLemma (lemma_name, params)
    }

(* use_subst [ spec_lab : #x: bla, #y: ble] *)
  | USESUBST; LBRACKET; spec_lab=VAR; COLON; subst_lst = separated_nonempty_list(COMMA, js_lvar_le_pair_target); RBRACKET
     {
        UseSubst(spec_lab, subst_lst)
     }

(* (lcmd) *)
  | LBRACE; lcmds=js_logic_cmd_target; RBRACE
    { lcmds }


js_logic_cmds_target:
  | separated_list(SCOLON, js_logic_cmd_target); EOF
    { $1 }


top_level_js_assertion_list_target:
  al = separated_list(SCOLON, js_assertion_target); EOF { al }

top_level_js_assertion_target:
  a = js_assertion_target; EOF { a }


js_sspec_existentials_target: COLON; existentials=separated_list(COMMA, LVAR)
  { Containers.SS.of_list existentials }

js_sspec_lab_target:
  LBRACKET; lab=VAR; existentials = option(js_sspec_existentials_target); RBRACKET
    {
      match existentials with
        | None -> (lab, Containers.SS.empty)
        | Some existentials -> (lab, existentials)
    }

top_level_js_pre_target:
  lab = option(js_sspec_lab_target); a=js_assertion_target; EOF { (lab, a) }

top_level_expr_target:
  e = expr_target; EOF { e }<|MERGE_RESOLUTION|>--- conflicted
+++ resolved
@@ -650,25 +650,6 @@
   | cmd = cmd_target
     {
       let loc_start : Location.position =
-<<<<<<< HEAD
-      {
-        pos_line = $startpos.pos_lnum;
-        pos_column = $startpos.pos_cnum - $startpos.pos_bol;
-      }
-      in
-      let loc_end : Location.position =
-      {
-        pos_line = $endpos.pos_lnum;
-        pos_column = $endpos.pos_cnum - $endpos.pos_bol;
-      }
-      in
-      let origin_loc : Location.t =
-      {
-        loc_start;
-        loc_end;
-        loc_source = $startpos.pos_fname;
-      }
-=======
         {
           pos_line = $startpos.pos_lnum;
           pos_column = $startpos.pos_cnum - $startpos.pos_bol;
@@ -686,7 +667,6 @@
           loc_end;
           loc_source = $startpos.pos_fname;
         }
->>>>>>> aca33180
       in
       let annot : Annot.t = Annot.make ~origin_loc () in
       annot, cmd
