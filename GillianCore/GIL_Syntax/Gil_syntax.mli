(** @canonical Gillian.Gil_syntax.LVar *)
module LVar : sig
  (** Allocator for logical variable names *)

  (** @inline *)
  include Allocators.S with type t = string
end

(** @canonical Gillian.Gil_syntax.ALoc *)
module ALoc : sig
  (** Allocator for (sybolic) memory locations *)

  (** @inline *)
  include Allocators.S with type t = string
end

(** @canonical Gillian.Gil_syntax.Var *)
module Var : sig
  (** GIL Variables *)

  type t = string [@@deriving yojson, show]

  module Set : module type of Containers.SS

  val str : t -> string
end

(** @canonical Gillian.Gil_syntax.Constant *)
module Constant : sig
  (** GIL Constants *)

  type t = TypeDef__.constant =
    | Min_float  (** The smallest float *)
    | Max_float  (** The largest float *)
    | MaxSafeInteger  (** {m 2^{53} - 1} *)
    | Epsilon  (** Smallest positive number *)
    | Random  (** A random number between 0 and 1 *)
    | Pi  (** The number {m \pi} *)
    | UTCTime  (** Current UTC time *)
    | LocalTime  (** Current local time *)
  [@@deriving yojson]

  (** Printer {m e^i} help*)
  val str : t -> string
end

(** @canonical Gillian.Gil_syntax.Type *)
module Type : sig
  (** GIL Types *)

  type t = TypeDef__.typ =
    | UndefinedType  (** Type of Undefined *)
    | NullType  (** Type of Null *)
    | EmptyType  (** Type of Empty *)
    | NoneType  (** Type of None *)
    | BooleanType  (** Type of booleans *)
    | IntType  (** Type of integers *)
    | NumberType  (** Type of floats *)
    | StringType  (** Type of strings *)
    | ObjectType  (** Type of objects *)
    | ListType  (** Type of lists *)
    | TypeType  (** Type of types *)
    | SetType  (** Type of sets *)
    | BvType of int
  [@@deriving yojson, eq, show]

  (** Printer *)
  val str : t -> string

  (** Sets of types *)
  module Set : Set.S with type elt := t
end

(** @canonical Gillian.Gil_syntax.Literal *)
module Literal : sig
  (** GIL Literals *)

  type t = TypeDef__.literal =
    | Undefined  (** The literal [undefined] *)
    | Null  (** The literal [null] *)
    | Empty  (** The literal [empty] *)
    | Constant of Constant.t  (** GIL constants ({!type:Constant.t}) *)
    | Bool of bool  (** GIL booleans: [true] and [false] *)
    | Int of Z.t  (** GIL integers: TODO: understand size *)
    | Num of float  (** GIL floats - double-precision 64-bit IEEE 754 *)
    | String of string  (** GIL strings *)
    | Loc of string  (** GIL locations (uninterpreted symbols) *)
    | Type of Type.t  (** GIL types ({!type:Type.t}) *)
    | LList of t list  (** Lists of GIL literals *)
    | LBitvector of (Z.t * int)
    | Nono  (** Negative information *)
  [@@deriving yojson, eq]

  (** Pretty-printer *)
  val pp : t Fmt.t

  (** Returns the type of a literal *)
  val type_of : t -> Type.t

  (** Evaluates a constant *)
  val evaluate_constant : Constant.t -> t

  (** Builds a GIL list from an OCaml list *)
  val from_list : t list -> t

  (** Expands a list literal to a list of literals, or [None] if not a list *)
  val to_list : t -> t list option

  (** Returns a list of all non-list literals in a literal *)
  val base_elements : t -> t list
end

(** @canonical Gillian.Gil_syntax.UnOp *)
module UnOp : sig
  (** GIL Unary Operators *)

  type t = TypeDef__.unop =
    | IUnaryMinus  (** Integer unary minus *)
    | FUnaryMinus  (** Float unary minus *)
    | Not  (** Negation *)
    | BitwiseNot  (** Bitwise negation *)
    | M_isNaN  (** Test for NaN *)
    | M_abs  (** Absolute value *)
    | M_acos  (** Arccosine *)
    | M_asin  (** Arcsine *)
    | M_atan  (** Arctangent *)
    | M_ceil  (** Ceiling *)
    | M_cos  (** Cosine *)
    | M_exp  (** Exponentiation *)
    | M_floor  (** Flooring *)
    | M_log  (** Natural logarithm *)
    | M_round  (** Rounding *)
    | M_sgn  (** Sign *)
    | M_sin  (** Sine *)
    | M_sqrt  (** Square root *)
    | M_tan  (** Tangent *)
    | ToStringOp  (** Converts a number (integer or float) to a string *)
    | ToIntOp  (** Converts a float to an integer, Num -> Num !! *)
    | ToUint16Op
        (** Converts an integer to a 16-bit unsigned integer, Num -> Num !! *)
    | ToUint32Op
        (** Converts an integer to a 32-bit unsigned integer, Num -> Num !! *)
    | ToInt32Op
        (** Converts an integer to a 32-bit signed integer, Num -> Num !! *)
    (* | IntToNum Converts a Gil Int to a Gil Num
       | NumToInt Converts a Gil Num to a Gil Int *)
    | ToNumberOp  (** Converts a string to a number *)
    | TypeOf
    | Car  (** Head of a list *)
    | Cdr  (** Tail of a list *)
    | LstLen  (** List length *)
    | LstRev  (** List reverse *)
    | SetToList  (** From set to list *)
    | StrLen  (** String length *)
    (* Integer vs Number *)
    | NumToInt  (** Number to Integer - actual cast *)
    | IntToNum  (** Integer to Number - actual cast *)
    | IsInt  (** IsInt e <=> (e : float) /\ (e % 1. == 0) *)
  [@@deriving yojson, eq]

  (** Printer *)
  val str : t -> string
end

(** @canonical Gillian.Gil_syntax.BVOps *)
module BVOps : sig
  type t = TypeDef__.bvop =
    | BVConcat
    | BVExtract
    | BVNot
    | BVAnd
    | BVOr
    | BVNeg
    | BVPlus
    | BVMul
    | BVUDiv
    | BVUrem
    | BVShl
    | BVLShr
    | BVXor
    | BVSrem
    | BVSub
    | BVSignExtend
    | BVZeroExtend
    | BVSdiv
    | BVSmod
    | BVAshr
    | BVUlt
    | BVUleq
    | BVSlt
    | BVSleq
    | BVUMulO
    | BVSMulO
    | BVNegO
    | BVUAddO
    | BVSAddO
    | BVToInt
    | IntToBV
  [@@deriving yojson, eq]

  (** Printer *)
  val str : t -> string
end

(** @canonical Gillian.Gil_syntax.BinOp *)
module BinOp : sig
  (** GIL Binary Operators *)

  type t = TypeDef__.binop =
    | Equal  (** Equality *)
    | ILessThan  (** Less for integers *)
    | ILessThanEqual  (** Less or equal for integers *)
    | IPlus  (** Integer addition *)
    | IMinus  (** Integer subtraction *)
    | ITimes  (** Integer multiplication *)
    | IDiv  (** Integer division *)
    | IMod  (** Integer modulus *)
    | FLessThan  (** Less for floats *)
    | FLessThanEqual  (** Less or equal for floats *)
    | FPlus  (** Float addition *)
    | FMinus  (** Float subtraction *)
    | FTimes  (** Float multiplication *)
    | FDiv  (** Float division *)
    | FMod  (** Float modulus *)
    | And  (** Boolean conjunction *)
    | Or  (** Boolean disjunction *)
    | Impl  (** Boolean implication *)
    | BitwiseAnd  (** Bitwise conjunction *)
    | BitwiseOr  (** Bitwise disjunction *)
    | BitwiseXor  (** Bitwise exclusive disjunction *)
    | LeftShift  (** Left bitshift *)
    | SignedRightShift  (** Signed right bitshift *)
    | UnsignedRightShift  (** Unsigned right bitshift *)
    | BitwiseAndL  (** Bitwise conjunction 64bit *)
    | BitwiseOrL  (** Bitwise disjunction 64bit *)
    | BitwiseXorL  (** Bitwise exclusive disjunction 64bit *)
    | LeftShiftL  (** Left bitshift 64bit *)
    | SignedRightShiftL  (** Signed right bitshift 64bit *)
    | UnsignedRightShiftL  (** Right bitshift 64bit *)
    | BitwiseAndF  (** Bitwise conjunction float *)
    | BitwiseOrF  (** Bitwise disjunction float *)
    | BitwiseXorF  (** Bitwise exclusive disjunction float *)
    | LeftShiftF  (** Left bitshift float *)
    | SignedRightShiftF  (** Signed right bitshift float *)
    | UnsignedRightShiftF  (** Unsigned right bitshift float *)
    | M_atan2  (** Arctangent y/x *)
    | M_pow  (** Power *)
    | LstNth  (** Nth element of a string *)
    | LstRepeat
    (* [[a; b]] is the list that contains [b] times the element [a] *)
    | StrCat  (** String concatenation *)
    | StrNth  (** Nth element of a string *)
    | StrLess  (** Less or equal for strings *)
    | SetDiff  (** Set difference *)
    | SetMem  (** Set membership *)
    | SetSub  (** Subset *)
  [@@deriving yojson, eq]

  (** Printer *)
  val str : t -> string
end

(** @canonical Gillian.Gil_syntax.NOp *)
module NOp : sig
  (** GIL N-ary Operators *)

  type t = TypeDef__.nop =
    | LstCat  (** List concatenation *)
    | SetUnion  (** Set union *)
    | SetInter  (** Set intersection *)
  [@@deriving yojson]

  (** Printer *)
  val str : t -> string
end

(** @canonical Gillian.Gil_syntax.Expr *)
module Expr : sig
  (** GIL Expressions *)

  type t = TypeDef__.expr =
    | Lit of Literal.t  (** GIL literals *)
    | PVar of string  (** GIL program variables *)
    | LVar of string  (** GIL logical variables (interpreted symbols) *)
    | ALoc of string  (** GIL abstract locations (uninterpreted symbols) *)
    | BVExprIntrinsic of BVOps.t * bv_arg list * int option
    | UnOp of UnOp.t * t  (** Unary operators ({!type:UnOp.t}) *)
    | BinOp of t * BinOp.t * t  (** Binary operators ({!type:BinOp.t}) *)
    | LstSub of t * t * t  (** Sublist *)
    | NOp of NOp.t * t list  (** n-ary operators ({!type:NOp.t}) *)
    | EList of t list  (** Lists of expressions *)
    | ESet of t list  (** Sets of expressions *)
    | Exists of (string * Type.t option) list * t
        (** Existential quantification. *)
    | ForAll of (string * Type.t option) list * t

  and bv_arg = TypeDef__.bv_arg = Literal of int | BvExpr of (t * int)
  [@@deriving yojson]

  (** {2: Helpers for building expressions}
    Operations will be optimised away if possible, e.g. [type_ (EList x)] will give [Lit (Type ListType)] directly instead of using {!UnOp.TypeOf} *)

  val partition_bvargs : bv_arg list -> (t * int) list * int list
  val exprs_from_bvargs : bv_arg list -> t list
  val map_bv_arg_exprs : (t -> t) -> bv_arg list -> bv_arg list
  val bv_extract_between_sz : int -> int -> t -> t
  val bv_extract : int -> int -> t -> t
  val bv_plus : t -> t -> t
  val bv_mul : t -> t -> t
  val bv_udiv : t -> t -> t
  val bv_sub : t -> t -> t
  val bv_ule : t -> t -> t
  val bv_ult : t -> t -> t
  val bv_ugt : t -> t -> t
  val bv_urem : t -> t -> t
  val bv_width : t -> int
  val lit : Literal.t -> t
  val num : float -> t
  val num_int : int -> t
  val int : int -> t
  val int_z : Z.t -> t
  val string : string -> t
  val bool : bool -> t
  val false_ : t
  val true_ : t
  val to_literal : t -> Literal.t option

  (** Lit (Int Z.zero) *)
  val zero_i : t

  (** Lit (Int Z.one) *)
  val one_i : t

  val bv_z : Z.t -> int -> t
  val zero_bv : int -> t
  val int_to_num : t -> t
  val num_to_int : t -> t
  val int_to_bv : width:int -> int -> t
  val type_ : Type.t -> t
  val list : t list -> t
  val list_length : t -> t
  val list_nth : t -> int -> t
  val list_nth_e : t -> t -> t
  val list_sub : lst:t -> start:t -> size:t -> t
  val list_repeat : t -> t -> t
  val list_cons : t -> t -> t
  val list_cat : t -> t -> t
  val typeof : t -> t
  val fmod : t -> t -> t
  val imod : t -> t -> t
  val type_eq : t -> Type.t -> t
  val is_concrete_zero_i : t -> bool
  val bv_concat : t list -> t

  module Infix : sig
    (** Floating point math *)

    val ( +. ) : t -> t -> t
    val ( -. ) : t -> t -> t
    val ( *. ) : t -> t -> t
    val ( /. ) : t -> t -> t

    (** Integer math *)

    val ( + ) : t -> t -> t
    val ( - ) : t -> t -> t
    val ( * ) : t -> t -> t
    val ( / ) : t -> t -> t
    val ( << ) : t -> t -> t
    val ( ~- ) : t -> t

    (** {2: } *)

    (** Comparison *)

    val ( < ) : t -> t -> t
    val ( > ) : t -> t -> t
    val ( <= ) : t -> t -> t
    val ( >= ) : t -> t -> t
    val ( <. ) : t -> t -> t
    val ( >. ) : t -> t -> t
    val ( <=. ) : t -> t -> t
    val ( >=. ) : t -> t -> t

    (** Booleans *)

    val not : t -> t
    val forall : (string * Type.t option) list -> t -> t
    val ( == ) : t -> t -> t
    val ( && ) : t -> t -> t
    val ( || ) : t -> t -> t
    val ( ==> ) : t -> t -> t

    (** List concatenation *)
    val ( @+ ) : t -> t -> t
  end

  val conjunct : t list -> t
  val disjunct : t list -> t

  (** Sets of expressions *)
  module Set : Set.S with type elt := t

  (** Maps with expressions as keys *)
  module Map : Map.S with type key := t

  (** Equality (derived) *)
  val equal : t -> t -> bool

  (** Comparison (derived) *)
  val compare : t -> t -> int

  (** Optional mapper *)
  val map_opt : (t -> t option * bool) -> (t -> t) option -> t -> t option

  (** Pretty-printer *)
  val pp_custom : pp:t Fmt.t -> t Fmt.t

  val pp : t Fmt.t

  (** Pretty-printer with constructors (will not parse) *)
  val full_pp : t Fmt.t

  (** If the expression is a list (either an [EList _] of Lit (LList _)),
      returns the list of expressions. *)
  val to_list : t -> t list option

  (** [from_list] [EList] with the provided elements *)
  val from_list : t list -> t

  (** [lvars e] returns all logical variables in [e] *)
  val lvars : t -> SS.t

  (** [pvars e] returns all program variables in [e] *)
  val pvars : t -> SS.t

  (** [alocs e] returns all abstract locations in [e] *)
  val alocs : t -> SS.t

  (** [clocs e] returns all concrete locations in [e] *)
  val clocs : t -> SS.t

  (** [locs e] returns all concrete and abstract locations in [e] *)
  val locs : t -> SS.t

  (** [vars e] returns all variables in [e] (includes lvars, pvars, alocs and
      clocs) *)
  val vars : t -> SS.t

  (** [push_in_negations e] pushes all negations in e "downwards", recursively
  *)
  val push_in_negations : t -> t

  (** [negate e] negates the expression, recursively *)
  val negate : t -> t

  (** Returns if this expression is a boolean expression, recursively. *)
  val is_boolean_expr : t -> bool

  (** [substitutables e] returns all lvars and alocs *)
  val substitutables : t -> SS.t

  (** [is_concrete e] returns [true] iff the expression contains no lvar or aloc
  *)
  val is_concrete : t -> bool

  (** [all_literals lst] returns [true] iff all elements of the given list [lst]
      are literals *)
  val all_literals : t list -> bool

  (** [from_lit_list lst] lifts a literal list to an expression list *)
  val from_lit_list : Literal.t -> t

  (** [lists e] all sub-expressions of [e] of the form [Lit (LList lst)] and
      [EList lst] *)
  val lists : t -> t list

  (** [subst_clocs subst e] substitutes expressions of the form [Lit (Loc l)]
      with [subst l] in [e] *)
  val subst_clocs : (string -> t) -> t -> t

  (** [from_var_name var] returns either an aloc, an lvar or a pvar if [var]
      name matches one of these types (see {!Utils.Names.is_aloc_name},
      {!Utils.Names.is_lvar_name} and {!Utils.Names.is_pvar_name}) *)
  val from_var_name : string -> t

  (** [loc_from_loc_name loc] Has the same behaviour as [from_var_name] except
      that it returns either an [ALoc loc] or a [Lit (Loc loc)] *)
  val loc_from_loc_name : string -> t

  (** [subst_expr_for_expr ~to_subst ~subst_with expr] substitutes every
      occurence of the expression [to_subst] with the expression [subst_with] in
      [expr] *)
  val subst_expr_for_expr : to_subst:t -> subst_with:t -> t -> t

  (** [base_elements e] returns the list containing all logical variables,
      abstract locations, and non-list literals in [e] *)
  val base_elements : t -> t list

  (** [var_to_expr x] returns the expression representing the program/logical
      variable or abstract location [x] *)
  val var_to_expr : string -> t

  (** [is_matchable x] returns whether or not the expression [e] is matchable *)
  val is_matchable : t -> bool
end

(** @canonical Gillian.Gil_syntax.Asrt *)
module Asrt : sig
  (** GIL Assertions *)

  type atom = TypeDef__.assertion_atom =
    | Emp  (** Empty heap *)
    | Pred of string * Expr.t list  (** Predicates *)
    | Pure of Expr.t  (** Pure formula *)
    | Types of (Expr.t * Type.t) list  (** Typing assertion *)
    | CorePred of string * Expr.t list * Expr.t list  (** Core assertion *)
    | Wand of { lhs : string * Expr.t list; rhs : string * Expr.t list }
        (** Magic wand of the form [P(...) -* Q(...)] *)
  [@@deriving yojson, eq]

  type t = atom list [@@deriving yojson, eq]

  (** Comparison of assertions *)
  val compare : atom -> atom -> int

  (** Sorting of assertions *)
  val prioritise : atom -> atom -> int

  (** Sets of assertions *)
  module Set : Set.S with type elt := t

  (** @deprecated Use {!Visitors.endo} instead *)
  val map : (Expr.t -> Expr.t) -> t -> t

  (** Get all the logical variables in [a] *)
  val lvars : t -> SS.t

  (** Get all the program variables in [a] *)
  val pvars : t -> SS.t

  (** Get all the abstract locations in [a] *)
  val alocs : t -> SS.t

  (** Get all the concrete locations in [a] *)
  val clocs : t -> SS.t

  (** Get all locations in [a] *)
  val locs : t -> SS.t

  (** Returns a list with the names of the predicates that occur in [a] *)
  val pred_names : t -> string list

  (** Returns a list with the pure assertions that occur in [a] *)
  val pure_asrts : t -> Expr.t list

  (** Check if [a] is a pure assertion *)
  val is_pure_asrt : atom -> bool

  (** Eliminate Emp assertions. Pure assertions are converted to a single
      formula. This function expects its argument to be a PURE assertion. *)
  val make_pure : t -> Expr.t

  (** Pretty-printer *)
  val pp : Format.formatter -> t -> unit

  val pp_atom : Format.formatter -> atom -> unit

  (** Full pretty-printer *)
  val full_pp : Format.formatter -> t -> unit

  val pp_atom_full : Format.formatter -> atom -> unit

  (** [subst_clocs subst a] Substitutes expressions of the form [Lit (Loc l)]
      with [subst l] in [a] *)
  val subst_clocs : (string -> Expr.t) -> t -> t

  (** [subst_expr_for_expr ~to_subst ~subst_with a] substitutes every occurence
      of the expression [to_subst] with the expression [subst_with] in [a] *)
  val subst_expr_for_expr : to_subst:Expr.t -> subst_with:Expr.t -> t -> t

  (** Move pvars to lvars *)
  val pvars_to_lvars : t -> t
end

(** @canonical Gillian.Gil_syntax.SLCmd *)
module SLCmd : sig
  (** GIL Separation-Logic Commands *)

  type t = TypeDef__.slcmd =
    | Fold of string * Expr.t list * (string * (string * Expr.t) list) option
        (** Fold predicate *)
    | Unfold of string * Expr.t list * (string * string) list option * bool
        (** Unfold predicate *)
    | Package of { lhs : string * Expr.t list; rhs : string * Expr.t list }
        (** Magic wand packaging *)
    | GUnfold of string  (** Global Unfold *)
    | ApplyLem of string * Expr.t list * string list  (** Apply lemma *)
    | SepAssert of Asrt.t * string list  (** Assert *)
    | Invariant of Asrt.t * string list  (** Invariant *)
    | Consume of Asrt.t * string list
    | Produce of Asrt.t
    | SymbExec

  (** @deprecated Use {!Visitors.endo} instead *)
  val map : (Asrt.t -> Asrt.t) -> (Expr.t -> Expr.t) -> t -> t

  (** Pretty-printer of folding info *)
  val pp_folding_info : (string * (string * Expr.t) list) option Fmt.t

  val pp_unfold_info : (string * string) list option Fmt.t

  (** Pretty-printer *)
  val pp : Format.formatter -> t -> unit
end

(** @canonical Gillian.Gil_syntax.LCmd *)
module LCmd : sig
  (** GIL Logical Commands *)

  type t = TypeDef__.lcmd =
    | If of Expr.t * t list * t list  (** If-then-else *)
    | Branch of Expr.t  (** Branching on a FO formual *)
    | Macro of string * Expr.t list  (** Macros *)
    | Assert of Expr.t  (** Assert *)
    | Assume of Expr.t  (** Assume *)
    | AssumeType of Expr.t * Type.t  (** Assume Type *)
    | FreshSVar of string  (** x := fresh_svar() *)
    | SL of SLCmd.t  (** Separation-logic command *)

  (** @deprecated Use {!Visitors.endo} instead *)
  val map : (Expr.t -> Expr.t) -> (SLCmd.t -> SLCmd.t) -> t -> t

  (** Pretty-printer *)
  val pp : t Fmt.t
end

(** @canonical Gillian.Gil_syntax.Cmd *)
module Cmd : sig
  (** GIL Commands *)

  (** Optional bindings for procedure calls *)
  type logic_bindings_t = string * (string * Expr.t) list

  type 'label t = 'label TypeDef__.cmd =
    | Skip  (** Skip *)
    | Assignment of string * Expr.t  (** Variable Assignment *)
    | LAction of string * string * Expr.t list  (** Action *)
    | Logic of LCmd.t  (** Logic commands *)
    | Goto of 'label  (** Unconditional goto *)
    | GuardedGoto of Expr.t * 'label * 'label  (** Conditional goto *)
    | Call of
        string * Expr.t * Expr.t list * 'label option * logic_bindings_t option
        (** Procedure call *)
    | ECall of string * Expr.t * Expr.t list * 'label option
        (** External Procedure call *)
    | Apply of string * Expr.t * 'label option
        (** Application-style procedure call *)
    | Arguments of string  (** Arguments of the currently executing function *)
    | PhiAssignment of (string * Expr.t list) list  (** PHI-assignment *)
    | ReturnNormal  (** Normal return *)
    | ReturnError  (** Error return *)
    | Fail of string * Expr.t list  (** Failure *)
  [@@deriving yojson, eq]

  (** Pretty-printer *)
  val pp : pp_label:'a Fmt.t -> Format.formatter -> 'a t -> unit

  (** Pretty-printer for labelled programs *)
  val pp_labeled : Format.formatter -> string t -> unit

  (** Pretty-printer for integer-indexed programs *)
  val pp_indexed : Format.formatter -> int t -> unit

  (** Possible successors of an command (in integer indexing) *)
  val successors : int t -> int -> int list

  (** Program variable collector *)
  val pvars : 'a t -> Containers.SS.t

  (** Logical variable collector *)
  val lvars : 'a t -> Containers.SS.t

  (** Location collector *)
  val locs : 'a t -> Containers.SS.t
end

(** @canonical Gillian.Gil_syntax.Pred *)
module Pred : sig
  (** GIL Predicates *)

  type t = TypeDef__.pred = {
    pred_name : string;  (** Name of the predicate *)
    pred_source_path : string option;
    pred_loc : Location.t option;
    pred_internal : bool;
    pred_num_params : int;  (** Number of parameters *)
    pred_params : (string * Type.t option) list;
        (** Parameter names and (optional) types *)
    pred_ins : int list;  (** Ins *)
    pred_definitions : ((string * string list) option * Asrt.t) list;
        (** Predicate definitions *)
    pred_facts : Expr.t list;  (** Facts that hold for every definition *)
    pred_guard : Asrt.t option;  (** Cost for unfolding the predicate *)
    pred_pure : bool;  (** Is the predicate pure? *)
    pred_abstract : bool;  (** Is the predicate abstract? *)
    pred_nounfold : bool;  (** Should the predicate be unfolded? *)
    pred_normalised : bool;  (** Has the predicate been previously normalised? *)
  }

  (** Populates a Hashtbl from the given predicate list *)
  val init : t list -> (string, t) Hashtbl.t

  (** Returns the sets of in- and out-parameters of a predicate *)
  val ins_and_outs : t -> Utils.Containers.SI.t * Utils.Containers.SI.t

  (** Returns the names of in-parameters *)
  val in_params : t -> string list

  (** Returns the in-parameters given all parameters *)
  val in_args : t -> 'a list -> 'a list

  (** Returns the names of in-parameters *)
  val out_params : t -> string list

  (** Returns the out-parameters given all parameters *)
  val out_args : t -> 'a list -> 'a list

  (** Pretty-printer *)
  val pp : Format.formatter -> t -> unit

  (** Sanity check on program variables inside normalised predicates *)
  val check_pvars : (string, t) Hashtbl.t -> unit

  (** Infers parameter types and makes them explicit in the assertions *)
  val explicit_param_types : (string, t) Hashtbl.t -> t -> (t, string) result

  (** Combines a list of ins and a list of outs putting them in the right order
      according to a given predicate. *)
  val combine_ins_outs : t -> 'a list -> 'a list -> 'a list

  (** [iter_ins_outs p f_ins f_outs (ins, outs)] will iterate, applying [f_ins]
      on the [ins] and [f_outs] on the [outs], in the order specified *)
  val iter_ins_outs :
    t -> ('a -> unit) -> ('b -> unit) -> 'a list * 'b list -> unit

  (** Prints the ins and outs in the right order *)
  val pp_ins_outs :
    t ->
    (Format.formatter -> 'a -> unit) ->
    (Format.formatter -> 'b -> unit) ->
    Format.formatter ->
    'a list * 'b list ->
    unit

  (** Retrieves a predicate definition by name *)
  val get : (string, t) Hashtbl.t -> string -> t

  (** Given a guarded predicate, return the name of its close token. Fails if
      the predicate isn't guarded. *)
  val close_token_name : t -> string

  (** Given a guarded predicate, return a "call" to its close token. The
      arguments given are PVars with the same name as the ins of the predicate.
  *)
  val close_token_call : t -> Asrt.atom

  (** Given a name, if it's a close_token name, returns the name of the
      corresponding predicate, otherwise return None. *)
  val pred_name_from_close_token_name : string -> string option
end

(** @canonical Gillian.Gil_syntax.Lemma *)
module Lemma : sig
  (** GIL Lemmas *)

<<<<<<< HEAD
  type spec = TypeDef__.lemma_spec = {
    lemma_hyp : Asrt.t;  (** Hypothesis *)
    lemma_concs : Asrt.t list;  (** Conclusion *)
=======
  type spec = {
    lemma_hyp : Asrt.t Location.located;  (** Hypothesis *)
    lemma_concs : Asrt.t Location.located list;  (** Conclusion *)
>>>>>>> 0675ef3e
    lemma_spec_variant : Expr.t option;  (** Variant *)
  }

  type t = TypeDef__.lemma = {
    lemma_name : string;  (** Name *)
    lemma_source_path : string option;
    lemma_internal : bool;
    lemma_params : string list;  (** Parameters *)
    lemma_specs : spec list;  (** Specs of the Lemma *)
    lemma_proof : LCmd.t list option;  (** (Optional) Proof *)
    lemma_variant : Expr.t option;  (** Variant *)
    lemma_existentials : string list; (* Existentials *)
    lemma_location : Location.t option;
  }

  (** Pretty-printer *)
  val pp : Format.formatter -> t -> unit

  (** Infers types of parameters and adds them to the contained assertions *)
  val parameter_types : (string, Pred.t) Hashtbl.t -> t -> t

  (** Adds bindings from parameters to logical variables *)
  val add_param_bindings : t -> t
end

(** @canonical Gillian.Gil_syntax.Macro *)
module Macro : sig
  (** GIL Macros *)

  type t = {
    macro_name : string;  (** Name of the macro *)
    macro_params : string list;  (** Actual parameters *)
    macro_definition : LCmd.t list;  (** Macro definition *)
  }

  (** Pretty-printer *)
  val pp : Format.formatter -> t -> unit

  (** Table pretty-printer *)
  val pp_tbl : (string, t) Hashtbl.t Fmt.t

  (** Retrieves a macro definition by name *)
  val get : (string, t) Hashtbl.t -> string -> t option
end

(** @canonical Gillian.Gil_syntax.Flag *)
module Flag : sig
  (** Return-flags for GIL specifications *)

  type t = TypeDef__.flag =
    | Normal  (** Normal return *)
    | Error  (** Error return *)
    | Bug  (** Instant crash - for biabduction *)
  [@@deriving yojson, eq]

  val str : t -> string
  val pp : t Fmt.t

  module Set : Set.S with type elt := t
end

(** @canonical Gillian.Gil_syntax.Spec *)
module Spec : sig
  (** GIL specifications *)

  open Location

  (** Single specification *)
<<<<<<< HEAD
  type st = TypeDef__.single_spec = {
    ss_pre : Asrt.t;  (** Precondition *)
    ss_posts : Asrt.t list;  (** Postcondition *)
=======
  type st = {
    ss_pre : Asrt.t located;  (** Precondition *)
    ss_posts : Asrt.t located list;  (** Postcondition *)
>>>>>>> 0675ef3e
    ss_variant : Expr.t option;  (** Variant *)
    ss_flag : Flag.t;  (** Return flag *)
    ss_to_verify : bool;  (** Should the spec be verified? *)
    ss_label : (string * string list) option;
  }

  (** Full specification *)
  type t = TypeDef__.spec = {
    spec_name : string;  (** Procedure/spec name *)
    spec_params : string list;  (** Procedure/spec parameters *)
    spec_sspecs : st list;  (** List of single specifications *)
    spec_normalised : bool;  (** If the spec is already normalised *)
    spec_incomplete : bool;  (** If the spec is incomplete *)
    spec_to_verify : bool;  (** Should the spec be verified? *)
    spec_location : Location.t option;
  }

  (** [s_init ~ss_label ss_pre ss_posts ss_flag ss_to_verify] creates a single
      specification with the given values *)
  val s_init :
    ?ss_label:string * string list ->
    Asrt.t located ->
    Asrt.t located list ->
    Expr.t option ->
    Flag.t ->
    bool ->
    st

<<<<<<< HEAD
  (** [init spec_name spec_params spec_sspecs spec_normalised spec_to_verify]
      creates a full specification with the given values *)
  val init : string -> string list -> st list -> bool -> bool -> bool -> t
=======
  (** [init spec_name spec_params spec_sspecs spec_normalised spec_to_verify] creates a full specification with the given values *)
  val init :
    string ->
    string list ->
    st list ->
    bool ->
    bool ->
    bool ->
    Location.t option ->
    t
>>>>>>> 0675ef3e

  (** Extends a full specfiication with a single specification *)
  val extend : t -> st list -> t

  (** Return the list of parameters of a Spec *)
  val get_params : t -> string list

  val pp_sspec : Format.formatter -> st -> unit
  val pp : Format.formatter -> t -> unit

  (** Makes the types of parameters explicit in the assertions *)
  val parameter_types : (string, Pred.t) Hashtbl.t -> t -> t

  (** @deprecated
        For legacy purposes, some functions use string sets instead of string
        list existentials. This function allows for a smooth translation *)
  val label_vars_to_set :
    ('a * Utils.Containers.SS.elt list) option ->
    ('a * Utils.Containers.SS.t) option

  (** {3 Serialization} *)

  val to_yojson : t -> Yojson.Safe.t
  val of_yojson : Yojson.Safe.t -> (t, string) Result.t
  val hash_of_t : t -> string
end

(** @canonical Gillian.Gil_syntax.BiSpec *)
module BiSpec : sig
  (** Bi-abductive specifications *)

  open Location

  type t = {
    bispec_name : string;  (** Procedure/spec name *)
    bispec_params : string list;  (** Procedure/spec parameters *)
    bispec_pres : Asrt.t located list;  (** Possible preconditions *)
    bispec_normalised : bool;  (** If the spec is already normalised *)
  }

  type t_tbl = (string, t) Hashtbl.t

  val init : string -> string list -> Asrt.t located list -> bool -> t
  val init_tbl : unit -> t_tbl

  (** Pretty-printer *)
  val pp : Format.formatter -> t -> unit
end

(** @canonical Gillian.Gil_syntax.Branch_case *)
module Branch_case : sig
  (** Reasons for a branch in execution.

      These are used to reason about execution when using the debugger.

      {i Note: most of these haven't yet been properly reasoned about, so they
         won't be very informative.} *)

  type t =
    | GuardedGoto of bool  (** Effectively if/else; either true or false case *)
    | LCmd of int  (** Logical command *)
    | SpecExec of Flag.t * int  (** Spec execution *)
    | LAction of int  (** Logical action *)
    | LActionFail of int  (** {i Failed} logical action*)
  [@@deriving yojson, show]

  (** A list of branch cases describes the path of execution.

      Every termination of a symbolic execution is uniquely identified by its
      branch path. *)
  type path = t list [@@deriving yojson, show]

  val pp_short : Format.formatter -> t -> unit
end

(** @canonical Gillian.Gil_syntax.Annot *)
module Annot : sig
  (** Annotations for GIL commands

      This is parametric on the target language. *)

  module type S = sig
    type t [@@deriving yojson]

    val make_basic :
      ?origin_loc:Location.t -> ?loop_info:string list -> unit -> t

    val get_origin_loc : t -> Location.t option
    val get_loop_info : t -> string list
    val set_loop_info : string list -> t -> t
    val is_hidden : t -> bool
  end

  module Basic : sig
    include S

    val equal : t -> t -> bool
    val make : ?origin_loc:Location.t -> ?loop_info:string list -> unit -> t
  end
end

(** @canonical Gillian.Gil_syntax.Proc *)
module Proc : sig
  (** Labeled GIL procedures

      Every command is annotated with a label, and the gotos indicate to which
      label one should jump. Labels can be of any type. However, we say
      "labeled" when the labels are strings, and "indexed" when the labels are
      integers. Most functions in Gillian that work with indexed procedures
      assume for efficiency that the label of the i-th command is always Some i
      (starting from 0). *)

  type ('annot, 'label) t = ('annot, 'label) TypeDef__.proc = {
    proc_name : string;
    proc_source_path : string option;
    proc_internal : bool;
    proc_body : ('annot * 'label option * 'label Cmd.t) array;
    proc_params : string list;
    proc_spec : Spec.t option;
    proc_aliases : string list;
    proc_calls : string list;
    proc_display_name : (string * string) option;
    proc_hidden : bool;
  }
  [@@deriving yojson]

  (** Gets the parameters of the procedure *)
  val get_params : ('a, 'b) t -> string list

  (** If the [show_labels] flag is true, the labels will be written before the
      command they correspond to *)
  val pp :
    show_labels:bool ->
    pp_label:'a Fmt.t ->
    ?pp_annot:'b Fmt.t ->
    Format.formatter ->
    ('b, 'a) t ->
    unit

  (** Print labelled *)
  val pp_labeled :
    Format.formatter -> ?pp_annot:'a Fmt.t -> ('a, string) t -> unit

  (** Print indexed *)
  val pp_indexed : Format.formatter -> ?pp_annot:'a Fmt.t -> ('a, int) t -> unit

  (** Returns the indexed procedure for a labeled procedures where the labels
      can be of any type. Equality of labels is decided by structural equality
  *)
  val indexed_of_labeled : ('annot, string) t -> ('annot, int) t

  val check_proc_spec_correspondence :
    (string, ('annot, 'a) t) Hashtbl.t -> unit
end

(** @canonical Gillian.Gil_syntax.Prog *)
module Prog : sig
  (** A full GIL program *)

  type ('annot, 'label) t = {
    imports : (string * bool) list;
        (** List of imported GIL files, and whether each has to be verified *)
    lemmas : (string, Lemma.t) Hashtbl.t;  (** Lemmas *)
    preds : (string, Pred.t) Hashtbl.t;  (** Predicates *)
    only_specs : (string, Spec.t) Hashtbl.t;
        (** Specs without function definitions *)
    procs : (string, ('annot, 'label) Proc.t) Hashtbl.t;  (** Proceudes *)
    macros : (string, Macro.t) Hashtbl.t;  (** Macros *)
    bi_specs : (string, BiSpec.t) Hashtbl.t;  (** Bi-abductive specs *)
    proc_names : string list;  (** Names of the procedures *)
    predecessors : (string * int * int, int) Hashtbl.t;
        (** Table used for Phi-assignment *)
  }

  (** Makes a full program *)
  val make :
    imports:(string * bool) list ->
    lemmas:(string, Lemma.t) Hashtbl.t ->
    preds:(string, Pred.t) Hashtbl.t ->
    only_specs:(string, Spec.t) Hashtbl.t ->
    procs:(string, ('annot, 'label) Proc.t) Hashtbl.t ->
    macros:(string, Macro.t) Hashtbl.t ->
    bi_specs:(string, BiSpec.t) Hashtbl.t ->
    proc_names:string list ->
    predecessors:(string * int * int, int) Hashtbl.t ->
    unit ->
    ('annot, 'label) t

  (** Initialises a labeled program (with empty predecessors, to be computed
      later) *)
  val make_labeled :
    procs:(string, ('annot, string) Proc.t) Hashtbl.t ->
    imports:(string * bool) list ->
    lemmas:(string, Lemma.t) Hashtbl.t ->
    preds:(string, Pred.t) Hashtbl.t ->
    only_specs:(string, Spec.t) Hashtbl.t ->
    macros:(string, Macro.t) Hashtbl.t ->
    bi_specs:(string, BiSpec.t) Hashtbl.t ->
    proc_names:string list ->
    unit ->
    ('annot, string) t

  (** Initialises an indexed program (with empty proc_names and imports, useless
      for the rest) *)
  val make_indexed :
    procs:('annot, int) Proc.t list ->
    predecessors:(string * int * int * int) list ->
    lemmas:(string, Lemma.t) Hashtbl.t ->
    preds:(string, Pred.t) Hashtbl.t ->
    only_specs:(string, Spec.t) Hashtbl.t ->
    macros:(string, Macro.t) Hashtbl.t ->
    bi_specs:(string, BiSpec.t) Hashtbl.t ->
    unit ->
    ('annot, int) t

  (** Creates an empty program *)
  val create : unit -> ('a, string) t

  (** {3 Getters} *)
  val get_lemmas : ('a, 'b) t -> Lemma.t list
  (** Get all lemmas *)

  (** Get all predicates *)
  val get_preds : ('a, 'b) t -> Pred.t list

  (** Get all only-specs *)
  val get_ospecs : ('a, 'b) t -> Spec.t list

  (** Get all specs *)
  val get_specs : ('a, 'b) t -> Spec.t list

  (** Get all procedures *)
  val get_procs : ?proc_names:string list -> ('a, 'b) t -> ('a, 'b) Proc.t list

  (** Get all bi-abductive specs *)
  val get_bispecs : ('a, 'b) t -> BiSpec.t list

  (** Get names of all procedures *)
  val get_proc_names : ('a, 'b) t -> string list

  (** Get names of all procedures not marked as internal *)
  val get_noninternal_proc_names : ('a, 'b) t -> string list

  (** Get names of all predicates not marked as internal *)
  val get_noninternal_pred_names : ('a, 'b) t -> string list

  (** Get names of all lemmas not marked as internal *)
  val get_noninternal_lemma_names : ('a, 'b) t -> string list

  (** Get a specific procedure *)
  val get_proc : ('a, 'b) t -> string -> ('a, 'b) Proc.t option

  (** Get a specific procedure. Raises [Failure] if it does not exist *)
  val get_proc_exn : ('a, 'b) t -> string -> ('a, 'b) Proc.t

  (* FIXME: should raise Not_found instead *)

  (** Get a specific predicate *)
  val get_pred : ('a, 'b) t -> string -> Pred.t option

  (** Get a specific predicate. Raises [Failure] if it does not exist *)
  val get_pred_exn : ('a, 'b) t -> string -> Pred.t

  (** Get a specific bi-abductive spec *)
  val get_bispec : ('a, 'b) t -> string -> BiSpec.t option

  (** Get a specific bi-abductive spec. Raises [Failure] if it does not exist *)
  val get_bispec_exn : ('a, 'b) t -> string -> BiSpec.t

  (** Get a specific lemma *)
  val get_lemma : ('a, 'b) t -> string -> Lemma.t option

  (** Get a specific lemma. Raises [Failure] if it does not exist *)
  val get_lemma_exn : ('a, 'b) t -> string -> Lemma.t

  (** {3 Setters} *)

  (** Add specs *)
  val update_specs : ('a, 'b) t -> ('c, 'd) t -> unit

  (** Add imports *)
  val update_imports : ('a, 'b) t -> (string * bool) list -> ('a, 'b) t

  (** Add a lemma *)
  val add_lemma : ('a, 'b) t -> Lemma.t -> ('a, 'b) t

  (** Add a predicate *)
  val add_pred : ('a, 'b) t -> Pred.t -> ('a, 'b) t

  (** Add an only-spec *)
  val add_ospec : ('a, 'b) t -> Spec.t -> ('a, 'b) t

  (** Add a proc *)
  val add_proc : ('a, 'b) t -> ('a, 'b) Proc.t -> ('a, 'b) t

  (** Add a macro *)
  val add_macro : ('a, 'b) t -> Macro.t -> ('a, 'b) t

  (** Add a bi-abductive spec *)
  val add_bispec : ('a, 'b) t -> BiSpec.t -> ('a, 'b) t

  (** {3 Printers} *)
  val pp :
    show_labels:bool ->
    pp_label:'b Fmt.t ->
    ?pp_annot:'a Fmt.t ->
    Format.formatter ->
    ('a, 'b) t ->
    unit

  (** Print labelled *)
  val pp_labeled :
    Format.formatter -> ?pp_annot:'a Fmt.t -> ('a, string) t -> unit

  (** Print indexed *)
  val pp_indexed : Format.formatter -> ?pp_annot:'a Fmt.t -> ('a, int) t -> unit
end

<<<<<<< HEAD
module Visitors = Visitors
=======
(** @canonical Gillian.Gil_syntax.Visitors *)
module Visitors : sig
  (** Classes for traversing the GIL AST *)

  class ['b] endo : object ('b)
    constraint
    'b = < visit_'annot : 'c -> 'd -> 'd
         ; visit_'label : 'c -> 'f -> 'f
         ; visit_ALoc : 'c -> Expr.t -> string -> Expr.t
         ; visit_And : 'c -> BinOp.t -> BinOp.t
         ; visit_Impl : 'c -> BinOp.t -> BinOp.t
         ; visit_Apply :
             'c -> 'f Cmd.t -> string -> Expr.t -> 'f option -> 'f Cmd.t
         ; visit_ApplyLem :
             'c -> SLCmd.t -> string -> Expr.t list -> string list -> SLCmd.t
         ; visit_Arguments : 'c -> 'f Cmd.t -> string -> 'f Cmd.t
         ; visit_Assert : 'c -> LCmd.t -> Expr.t -> LCmd.t
         ; visit_Assignment : 'c -> 'f Cmd.t -> string -> Expr.t -> 'f Cmd.t
         ; visit_Assume : 'c -> LCmd.t -> Expr.t -> LCmd.t
         ; visit_AssumeType : 'c -> LCmd.t -> Expr.t -> Type.t -> LCmd.t
         ; visit_BinOp : 'c -> Expr.t -> Expr.t -> BinOp.t -> Expr.t -> Expr.t
         ; visit_BitwiseAnd : 'c -> BinOp.t -> BinOp.t
         ; visit_BitwiseAndL : 'c -> BinOp.t -> BinOp.t
         ; visit_BitwiseAndF : 'c -> BinOp.t -> BinOp.t
         ; visit_BitwiseNot : 'c -> UnOp.t -> UnOp.t
         ; visit_BitwiseOr : 'c -> BinOp.t -> BinOp.t
         ; visit_BitwiseOrL : 'c -> BinOp.t -> BinOp.t
         ; visit_BitwiseOrF : 'c -> BinOp.t -> BinOp.t
         ; visit_BitwiseXor : 'c -> BinOp.t -> BinOp.t
         ; visit_BitwiseXorL : 'c -> BinOp.t -> BinOp.t
         ; visit_BitwiseXorF : 'c -> BinOp.t -> BinOp.t
         ; visit_Bool : 'c -> Literal.t -> bool -> Literal.t
         ; visit_BooleanType : 'c -> Type.t -> Type.t
         ; visit_Branch : 'c -> LCmd.t -> Expr.t -> LCmd.t
         ; visit_Bug : 'c -> Flag.t -> Flag.t
         ; visit_Call :
             'c ->
             'f Cmd.t ->
             string ->
             Expr.t ->
             Expr.t list ->
             'f option ->
             (string * (string * Expr.t) list) option ->
             'f Cmd.t
         ; visit_Car : 'c -> UnOp.t -> UnOp.t
         ; visit_Cdr : 'c -> UnOp.t -> UnOp.t
         ; visit_Constant : 'c -> Literal.t -> Constant.t -> Literal.t
         ; visit_ECall :
             'c ->
             'f Cmd.t ->
             string ->
             Expr.t ->
             Expr.t list ->
             'f option ->
             'f Cmd.t
         ; visit_EList : 'c -> Expr.t -> Expr.t list -> Expr.t
         ; visit_ESet : 'c -> Expr.t -> Expr.t list -> Expr.t
         ; visit_Exists :
             'c -> Expr.t -> (string * Type.t option) list -> Expr.t -> Expr.t
         ; visit_Emp : 'c -> Asrt.atom -> Asrt.atom
         ; visit_Empty : 'c -> Literal.t -> Literal.t
         ; visit_EmptyType : 'c -> Type.t -> Type.t
         ; visit_Epsilon : 'c -> Constant.t -> Constant.t
         ; visit_Equal : 'c -> BinOp.t -> BinOp.t
         ; visit_Error : 'c -> Flag.t -> Flag.t
         ; visit_FDiv : 'c -> BinOp.t -> BinOp.t
         ; visit_FLessThan : 'c -> BinOp.t -> BinOp.t
         ; visit_FLessThanEqual : 'c -> BinOp.t -> BinOp.t
         ; visit_FMinus : 'c -> BinOp.t -> BinOp.t
         ; visit_FMod : 'c -> BinOp.t -> BinOp.t
         ; visit_ForAll :
             'c -> Expr.t -> (string * Type.t option) list -> Expr.t -> Expr.t
         ; visit_FPlus : 'c -> BinOp.t -> BinOp.t
         ; visit_FTimes : 'c -> BinOp.t -> BinOp.t
         ; visit_FUnaryMinus : 'c -> UnOp.t -> UnOp.t
         ; visit_Fail : 'c -> 'f Cmd.t -> string -> Expr.t list -> 'f Cmd.t
         ; visit_Fold :
             'c ->
             SLCmd.t ->
             string ->
             Expr.t list ->
             (string * (string * Expr.t) list) option ->
             SLCmd.t
         ; visit_CorePred :
             'c ->
             Asrt.atom ->
             string ->
             Expr.t list ->
             Expr.t list ->
             Asrt.atom
         ; visit_Wand :
             'c ->
             Asrt.atom ->
             string * Expr.t list ->
             string * Expr.t list ->
             Asrt.atom
         ; visit_GUnfold : 'c -> SLCmd.t -> string -> SLCmd.t
         ; visit_Goto : 'c -> 'f Cmd.t -> 'f -> 'f Cmd.t
         ; visit_GuardedGoto : 'c -> 'f Cmd.t -> Expr.t -> 'f -> 'f -> 'f Cmd.t
         ; visit_IDiv : 'c -> BinOp.t -> BinOp.t
         ; visit_ILessThan : 'c -> BinOp.t -> BinOp.t
         ; visit_ILessThanEqual : 'c -> BinOp.t -> BinOp.t
         ; visit_IMinus : 'c -> BinOp.t -> BinOp.t
         ; visit_IMod : 'c -> BinOp.t -> BinOp.t
         ; visit_IPlus : 'c -> BinOp.t -> BinOp.t
         ; visit_ITimes : 'c -> BinOp.t -> BinOp.t
         ; visit_IUnaryMinus : 'c -> UnOp.t -> UnOp.t
         ; visit_If :
             'c -> LCmd.t -> Expr.t -> LCmd.t list -> LCmd.t list -> LCmd.t
         ; visit_Int : 'c -> Literal.t -> Z.t -> Literal.t
         ; visit_IntType : 'c -> Type.t -> Type.t
         ; visit_Invariant : 'c -> SLCmd.t -> Asrt.t -> string list -> SLCmd.t
         ; visit_Consume : 'c -> SLCmd.t -> Asrt.t -> string list -> SLCmd.t
         ; visit_Produce : 'c -> SLCmd.t -> Asrt.t -> SLCmd.t
         ; visit_LAction :
             'c -> 'f Cmd.t -> string -> string -> Expr.t list -> 'f Cmd.t
         ; visit_LList : 'c -> Literal.t -> Literal.t list -> Literal.t
         ; visit_LVar : 'c -> Expr.t -> string -> Expr.t
         ; visit_LeftShift : 'c -> BinOp.t -> BinOp.t
         ; visit_LeftShiftL : 'c -> BinOp.t -> BinOp.t
         ; visit_LeftShiftF : 'c -> BinOp.t -> BinOp.t
         ; visit_IsInt : 'c -> UnOp.t -> UnOp.t
         ; visit_ListType : 'c -> Type.t -> Type.t
         ; visit_Lit : 'c -> Expr.t -> Literal.t -> Expr.t
         ; visit_Loc : 'c -> Literal.t -> string -> Literal.t
         ; visit_LocalTime : 'c -> Constant.t -> Constant.t
         ; visit_Logic : 'c -> 'f Cmd.t -> LCmd.t -> 'f Cmd.t
         ; visit_LstCat : 'c -> NOp.t -> NOp.t
         ; visit_LstLen : 'c -> UnOp.t -> UnOp.t
         ; visit_LstNth : 'c -> BinOp.t -> BinOp.t
         ; visit_LstRepeat : 'c -> BinOp.t -> BinOp.t
         ; visit_LstRev : 'c -> UnOp.t -> UnOp.t
         ; visit_LstSub : 'c -> Expr.t -> Expr.t -> Expr.t -> Expr.t -> Expr.t
         ; visit_M_abs : 'c -> UnOp.t -> UnOp.t
         ; visit_M_acos : 'c -> UnOp.t -> UnOp.t
         ; visit_M_asin : 'c -> UnOp.t -> UnOp.t
         ; visit_M_atan : 'c -> UnOp.t -> UnOp.t
         ; visit_M_atan2 : 'c -> BinOp.t -> BinOp.t
         ; visit_M_ceil : 'c -> UnOp.t -> UnOp.t
         ; visit_M_cos : 'c -> UnOp.t -> UnOp.t
         ; visit_M_exp : 'c -> UnOp.t -> UnOp.t
         ; visit_M_floor : 'c -> UnOp.t -> UnOp.t
         ; visit_M_isNaN : 'c -> UnOp.t -> UnOp.t
         ; visit_M_log : 'c -> UnOp.t -> UnOp.t
         ; visit_M_pow : 'c -> BinOp.t -> BinOp.t
         ; visit_M_round : 'c -> UnOp.t -> UnOp.t
         ; visit_M_sgn : 'c -> UnOp.t -> UnOp.t
         ; visit_M_sin : 'c -> UnOp.t -> UnOp.t
         ; visit_M_sqrt : 'c -> UnOp.t -> UnOp.t
         ; visit_M_tan : 'c -> UnOp.t -> UnOp.t
         ; visit_Macro : 'c -> LCmd.t -> string -> Expr.t list -> LCmd.t
         ; visit_MaxSafeInteger : 'c -> Constant.t -> Constant.t
         ; visit_Max_float : 'c -> Constant.t -> Constant.t
         ; visit_Min_float : 'c -> Constant.t -> Constant.t
         ; visit_NOp : 'c -> Expr.t -> NOp.t -> Expr.t list -> Expr.t
         ; visit_NoneType : 'c -> Type.t -> Type.t
         ; visit_Nono : 'c -> Literal.t -> Literal.t
         ; visit_Normal : 'c -> Flag.t -> Flag.t
         ; visit_Not : 'c -> UnOp.t -> UnOp.t
         ; visit_Null : 'c -> Literal.t -> Literal.t
         ; visit_NullType : 'c -> Type.t -> Type.t
         ; visit_Num : 'c -> Literal.t -> float -> Literal.t
         ; visit_NumberType : 'c -> Type.t -> Type.t
         ; visit_ObjectType : 'c -> Type.t -> Type.t
         ; visit_Or : 'c -> BinOp.t -> BinOp.t
         ; visit_PVar : 'c -> Expr.t -> string -> Expr.t
         ; visit_PhiAssignment :
             'c -> 'f Cmd.t -> (string * Expr.t list) list -> 'f Cmd.t
         ; visit_Pi : 'c -> Constant.t -> Constant.t
         ; visit_Pred : 'c -> Asrt.atom -> string -> Expr.t list -> Asrt.atom
         ; visit_Pure : 'c -> Asrt.atom -> Expr.t -> Asrt.atom
         ; visit_Random : 'c -> Constant.t -> Constant.t
         ; visit_ReturnError : 'c -> 'f Cmd.t -> 'f Cmd.t
         ; visit_ReturnNormal : 'c -> 'f Cmd.t -> 'f Cmd.t
         ; visit_SL : 'c -> LCmd.t -> SLCmd.t -> LCmd.t
         ; visit_SepAssert : 'c -> SLCmd.t -> Asrt.t -> string list -> SLCmd.t
         ; visit_SetDiff : 'c -> BinOp.t -> BinOp.t
         ; visit_SetInter : 'c -> NOp.t -> NOp.t
         ; visit_SetMem : 'c -> BinOp.t -> BinOp.t
         ; visit_SetSub : 'c -> BinOp.t -> BinOp.t
         ; visit_SetToList : 'c -> UnOp.t -> UnOp.t
         ; visit_SetType : 'c -> Type.t -> Type.t
         ; visit_SetUnion : 'c -> NOp.t -> NOp.t
         ; visit_SignedRightShift : 'c -> BinOp.t -> BinOp.t
         ; visit_SignedRightShiftL : 'c -> BinOp.t -> BinOp.t
         ; visit_SignedRightShiftF : 'c -> BinOp.t -> BinOp.t
         ; visit_Skip : 'c -> 'f Cmd.t -> 'f Cmd.t
         ; visit_FreshSVar : 'c -> LCmd.t -> string -> LCmd.t
         ; visit_StrCat : 'c -> BinOp.t -> BinOp.t
         ; visit_StrLen : 'c -> UnOp.t -> UnOp.t
         ; visit_StrLess : 'c -> BinOp.t -> BinOp.t
         ; visit_NumToInt : 'c -> UnOp.t -> UnOp.t
         ; visit_IntToNum : 'c -> UnOp.t -> UnOp.t
         ; visit_StrLess : 'c -> BinOp.t -> BinOp.t
         ; visit_StrNth : 'c -> BinOp.t -> BinOp.t
         ; visit_String : 'c -> Literal.t -> string -> Literal.t
         ; visit_StringType : 'c -> Type.t -> Type.t
         ; visit_SymbExec : 'c -> SLCmd.t -> SLCmd.t
         ; visit_ToInt32Op : 'c -> UnOp.t -> UnOp.t
         ; visit_ToIntOp : 'c -> UnOp.t -> UnOp.t
         ; visit_ToNumberOp : 'c -> UnOp.t -> UnOp.t
         ; visit_ToStringOp : 'c -> UnOp.t -> UnOp.t
         ; visit_ToUint16Op : 'c -> UnOp.t -> UnOp.t
         ; visit_ToUint32Op : 'c -> UnOp.t -> UnOp.t
         ; visit_Type : 'c -> Literal.t -> Type.t -> Literal.t
         ; visit_TypeOf : 'c -> UnOp.t -> UnOp.t
         ; visit_TypeType : 'c -> Type.t -> Type.t
         ; visit_Types : 'c -> Asrt.atom -> (Expr.t * Type.t) list -> Asrt.atom
         ; visit_UTCTime : 'c -> Constant.t -> Constant.t
         ; visit_UnOp : 'c -> Expr.t -> UnOp.t -> Expr.t -> Expr.t
         ; visit_Undefined : 'c -> Literal.t -> Literal.t
         ; visit_UndefinedType : 'c -> Type.t -> Type.t
         ; visit_Unfold :
             'c ->
             SLCmd.t ->
             string ->
             Expr.t list ->
             (string * string) list option ->
             bool ->
             SLCmd.t
         ; visit_Package :
             'c ->
             SLCmd.t ->
             string * Expr.t list ->
             string * Expr.t list ->
             SLCmd.t
         ; visit_UnsignedRightShift : 'c -> BinOp.t -> BinOp.t
         ; visit_UnsignedRightShiftL : 'c -> BinOp.t -> BinOp.t
         ; visit_UnsignedRightShiftF : 'c -> BinOp.t -> BinOp.t
         ; visit_assertion_atom : 'c -> Asrt.atom -> Asrt.atom
         ; visit_assertion : 'c -> Asrt.t -> Asrt.t
         ; visit_bindings :
             'c ->
             string * (string * Expr.t) list ->
             string * (string * Expr.t) list
         ; visit_binop : 'c -> BinOp.t -> BinOp.t
         ; visit_bispec : 'c -> BiSpec.t -> BiSpec.t
         ; visit_cmd : 'c -> 'f Cmd.t -> 'f Cmd.t
         ; visit_position : 'c -> Location.position -> Location.position
         ; visit_location : 'c -> Location.t -> Location.t
         ; visit_constant : 'c -> Constant.t -> Constant.t
         ; visit_expr : 'c -> Expr.t -> Expr.t
         ; visit_flag : 'c -> Flag.t -> Flag.t
         ; visit_lcmd : 'c -> LCmd.t -> LCmd.t
         ; visit_lemma : 'c -> Lemma.t -> Lemma.t
         ; visit_lemma_spec : 'c -> Lemma.spec -> Lemma.spec
         ; visit_literal : 'c -> Literal.t -> Literal.t
         ; visit_macro : 'c -> Macro.t -> Macro.t
         ; visit_nop : 'c -> NOp.t -> NOp.t
         ; visit_pred : 'c -> Pred.t -> Pred.t
         ; visit_proc : 'c -> ('d, 'f) Proc.t -> ('d, 'f) Proc.t
         ; visit_single_spec : 'c -> Spec.st -> Spec.st
         ; visit_slcmd : 'c -> SLCmd.t -> SLCmd.t
         ; visit_spec : 'c -> Spec.t -> Spec.t
         ; visit_typ : 'c -> Type.t -> Type.t
         ; visit_unop : 'c -> UnOp.t -> UnOp.t
         ; .. >

    method visit_'annot : 'c -> 'd -> 'd
    method visit_'label : 'c -> 'f -> 'f
    method visit_ALoc : 'c -> Expr.t -> string -> Expr.t
    method visit_And : 'c -> BinOp.t -> BinOp.t
    method visit_Impl : 'c -> BinOp.t -> BinOp.t

    method visit_Apply :
      'c -> 'f Cmd.t -> string -> Expr.t -> 'f option -> 'f Cmd.t

    method visit_ApplyLem :
      'c -> SLCmd.t -> string -> Expr.t list -> string list -> SLCmd.t

    method visit_Arguments : 'c -> 'f Cmd.t -> string -> 'f Cmd.t
    method visit_Assert : 'c -> LCmd.t -> Expr.t -> LCmd.t
    method visit_Assignment : 'c -> 'f Cmd.t -> string -> Expr.t -> 'f Cmd.t
    method visit_Assume : 'c -> LCmd.t -> Expr.t -> LCmd.t
    method visit_AssumeType : 'c -> LCmd.t -> Expr.t -> Type.t -> LCmd.t
    method visit_BinOp : 'c -> Expr.t -> Expr.t -> BinOp.t -> Expr.t -> Expr.t
    method visit_BitwiseAnd : 'c -> BinOp.t -> BinOp.t
    method visit_BitwiseAndL : 'c -> BinOp.t -> BinOp.t
    method visit_BitwiseAndF : 'c -> BinOp.t -> BinOp.t
    method visit_BitwiseNot : 'c -> UnOp.t -> UnOp.t
    method visit_BitwiseOr : 'c -> BinOp.t -> BinOp.t
    method visit_BitwiseOrL : 'c -> BinOp.t -> BinOp.t
    method visit_BitwiseOrF : 'c -> BinOp.t -> BinOp.t
    method visit_BitwiseXor : 'c -> BinOp.t -> BinOp.t
    method visit_BitwiseXorL : 'c -> BinOp.t -> BinOp.t
    method visit_BitwiseXorF : 'c -> BinOp.t -> BinOp.t
    method visit_Bool : 'c -> Literal.t -> bool -> Literal.t
    method visit_BooleanType : 'c -> Type.t -> Type.t
    method visit_Branch : 'c -> LCmd.t -> Expr.t -> LCmd.t
    method visit_Bug : 'c -> Flag.t -> Flag.t

    method visit_Call :
      'c ->
      'f Cmd.t ->
      string ->
      Expr.t ->
      Expr.t list ->
      'f option ->
      (string * (string * Expr.t) list) option ->
      'f Cmd.t

    method visit_Car : 'c -> UnOp.t -> UnOp.t
    method visit_Cdr : 'c -> UnOp.t -> UnOp.t
    method visit_Constant : 'c -> Literal.t -> Constant.t -> Literal.t

    method visit_ECall :
      'c -> 'f Cmd.t -> string -> Expr.t -> Expr.t list -> 'f option -> 'f Cmd.t

    method visit_EList : 'c -> Expr.t -> Expr.t list -> Expr.t
    method visit_ESet : 'c -> Expr.t -> Expr.t list -> Expr.t

    method visit_Exists :
      'c -> Expr.t -> (string * Type.t option) list -> Expr.t -> Expr.t

    method visit_Emp : 'c -> Asrt.atom -> Asrt.atom
    method visit_Empty : 'c -> Literal.t -> Literal.t
    method visit_EmptyType : 'c -> Type.t -> Type.t
    method visit_Epsilon : 'c -> Constant.t -> Constant.t
    method visit_Equal : 'c -> BinOp.t -> BinOp.t
    method visit_Error : 'c -> Flag.t -> Flag.t
    method visit_FDiv : 'c -> BinOp.t -> BinOp.t
    method visit_FLessThan : 'c -> BinOp.t -> BinOp.t
    method visit_FLessThanEqual : 'c -> BinOp.t -> BinOp.t
    method visit_FMinus : 'c -> BinOp.t -> BinOp.t
    method visit_FMod : 'c -> BinOp.t -> BinOp.t
    method visit_FPlus : 'c -> BinOp.t -> BinOp.t
    method visit_FTimes : 'c -> BinOp.t -> BinOp.t
    method visit_FUnaryMinus : 'c -> UnOp.t -> UnOp.t
    method visit_Fail : 'c -> 'f Cmd.t -> string -> Expr.t list -> 'f Cmd.t

    method visit_Fold :
      'c ->
      SLCmd.t ->
      string ->
      Expr.t list ->
      (string * (string * Expr.t) list) option ->
      SLCmd.t

    method visit_ForAll :
      'c -> Expr.t -> (string * Type.t option) list -> Expr.t -> Expr.t

    method visit_CorePred :
      'c -> Asrt.atom -> string -> Expr.t list -> Expr.t list -> Asrt.atom

    method visit_Wand :
      'c ->
      Asrt.atom ->
      string * Expr.t list ->
      string * Expr.t list ->
      Asrt.atom

    method visit_GUnfold : 'c -> SLCmd.t -> string -> SLCmd.t
    method visit_Goto : 'c -> 'f Cmd.t -> 'f -> 'f Cmd.t
    method visit_GuardedGoto : 'c -> 'f Cmd.t -> Expr.t -> 'f -> 'f -> 'f Cmd.t
    method visit_IDiv : 'c -> BinOp.t -> BinOp.t
    method visit_ILessThan : 'c -> BinOp.t -> BinOp.t
    method visit_ILessThanEqual : 'c -> BinOp.t -> BinOp.t
    method visit_IMinus : 'c -> BinOp.t -> BinOp.t
    method visit_IMod : 'c -> BinOp.t -> BinOp.t
    method visit_IPlus : 'c -> BinOp.t -> BinOp.t
    method visit_ITimes : 'c -> BinOp.t -> BinOp.t
    method visit_IUnaryMinus : 'c -> UnOp.t -> UnOp.t

    method visit_If :
      'c -> LCmd.t -> Expr.t -> LCmd.t list -> LCmd.t list -> LCmd.t

    method visit_Int : 'c -> Literal.t -> Z.t -> Literal.t
    method visit_IntType : 'c -> Type.t -> Type.t
    method visit_Invariant : 'c -> SLCmd.t -> Asrt.t -> string list -> SLCmd.t
    method visit_Consume : 'c -> SLCmd.t -> Asrt.t -> string list -> SLCmd.t
    method visit_Produce : 'c -> SLCmd.t -> Asrt.t -> SLCmd.t

    method visit_LAction :
      'c -> 'f Cmd.t -> string -> string -> Expr.t list -> 'f Cmd.t

    method visit_LList : 'c -> Literal.t -> Literal.t list -> Literal.t
    method visit_LVar : 'c -> Expr.t -> string -> Expr.t
    method visit_LeftShift : 'c -> BinOp.t -> BinOp.t
    method visit_LeftShiftL : 'c -> BinOp.t -> BinOp.t
    method visit_LeftShiftF : 'c -> BinOp.t -> BinOp.t
    method visit_IsInt : 'c -> UnOp.t -> UnOp.t
    method visit_ListType : 'c -> Type.t -> Type.t
    method visit_Lit : 'c -> Expr.t -> Literal.t -> Expr.t
    method visit_Loc : 'c -> Literal.t -> string -> Literal.t
    method visit_LocalTime : 'c -> Constant.t -> Constant.t
    method visit_Logic : 'c -> 'f Cmd.t -> LCmd.t -> 'f Cmd.t
    method visit_LstCat : 'c -> NOp.t -> NOp.t
    method visit_LstLen : 'c -> UnOp.t -> UnOp.t
    method visit_LstNth : 'c -> BinOp.t -> BinOp.t
    method visit_LstRepeat : 'c -> BinOp.t -> BinOp.t
    method visit_LstRev : 'c -> UnOp.t -> UnOp.t
    method visit_LstSub : 'c -> Expr.t -> Expr.t -> Expr.t -> Expr.t -> Expr.t
    method visit_M_abs : 'c -> UnOp.t -> UnOp.t
    method visit_M_acos : 'c -> UnOp.t -> UnOp.t
    method visit_M_asin : 'c -> UnOp.t -> UnOp.t
    method visit_M_atan : 'c -> UnOp.t -> UnOp.t
    method visit_M_atan2 : 'c -> BinOp.t -> BinOp.t
    method visit_M_ceil : 'c -> UnOp.t -> UnOp.t
    method visit_M_cos : 'c -> UnOp.t -> UnOp.t
    method visit_M_exp : 'c -> UnOp.t -> UnOp.t
    method visit_M_floor : 'c -> UnOp.t -> UnOp.t
    method visit_M_isNaN : 'c -> UnOp.t -> UnOp.t
    method visit_M_log : 'c -> UnOp.t -> UnOp.t
    method visit_M_pow : 'c -> BinOp.t -> BinOp.t
    method visit_M_round : 'c -> UnOp.t -> UnOp.t
    method visit_M_sgn : 'c -> UnOp.t -> UnOp.t
    method visit_M_sin : 'c -> UnOp.t -> UnOp.t
    method visit_M_sqrt : 'c -> UnOp.t -> UnOp.t
    method visit_M_tan : 'c -> UnOp.t -> UnOp.t
    method visit_Macro : 'c -> LCmd.t -> string -> Expr.t list -> LCmd.t
    method visit_MaxSafeInteger : 'c -> Constant.t -> Constant.t
    method visit_Max_float : 'c -> Constant.t -> Constant.t
    method visit_Min_float : 'c -> Constant.t -> Constant.t
    method visit_NOp : 'c -> Expr.t -> NOp.t -> Expr.t list -> Expr.t
    method visit_NoneType : 'c -> Type.t -> Type.t
    method visit_Nono : 'c -> Literal.t -> Literal.t
    method visit_Normal : 'c -> Flag.t -> Flag.t
    method visit_Not : 'c -> UnOp.t -> UnOp.t
    method visit_Null : 'c -> Literal.t -> Literal.t
    method visit_NullType : 'c -> Type.t -> Type.t
    method visit_Num : 'c -> Literal.t -> float -> Literal.t
    method visit_NumberType : 'c -> Type.t -> Type.t
    method visit_ObjectType : 'c -> Type.t -> Type.t
    method visit_Or : 'c -> BinOp.t -> BinOp.t
    method visit_PVar : 'c -> Expr.t -> string -> Expr.t

    method visit_PhiAssignment :
      'c -> 'f Cmd.t -> (string * Expr.t list) list -> 'f Cmd.t

    method visit_Pi : 'c -> Constant.t -> Constant.t
    method visit_Pred : 'c -> Asrt.atom -> string -> Expr.t list -> Asrt.atom
    method visit_Pure : 'c -> Asrt.atom -> Expr.t -> Asrt.atom
    method visit_Random : 'c -> Constant.t -> Constant.t
    method visit_ReturnError : 'c -> 'f Cmd.t -> 'f Cmd.t
    method visit_ReturnNormal : 'c -> 'f Cmd.t -> 'f Cmd.t
    method visit_SL : 'c -> LCmd.t -> SLCmd.t -> LCmd.t
    method visit_SepAssert : 'c -> SLCmd.t -> Asrt.t -> string list -> SLCmd.t
    method visit_SetDiff : 'c -> BinOp.t -> BinOp.t
    method visit_SetInter : 'c -> NOp.t -> NOp.t
    method visit_SetMem : 'c -> BinOp.t -> BinOp.t
    method visit_SetSub : 'c -> BinOp.t -> BinOp.t
    method visit_SetToList : 'c -> UnOp.t -> UnOp.t
    method visit_SetType : 'c -> Type.t -> Type.t
    method visit_SetUnion : 'c -> NOp.t -> NOp.t
    method visit_SignedRightShift : 'c -> BinOp.t -> BinOp.t
    method visit_SignedRightShiftL : 'c -> BinOp.t -> BinOp.t
    method visit_SignedRightShiftF : 'c -> BinOp.t -> BinOp.t
    method visit_Skip : 'c -> 'f Cmd.t -> 'f Cmd.t
    method visit_FreshSVar : 'c -> LCmd.t -> string -> LCmd.t
    method visit_StrCat : 'c -> BinOp.t -> BinOp.t
    method visit_StrLen : 'c -> UnOp.t -> UnOp.t
    method visit_StrLess : 'c -> BinOp.t -> BinOp.t
    method visit_IntToNum : 'c -> UnOp.t -> UnOp.t
    method visit_NumToInt : 'c -> UnOp.t -> UnOp.t
    method visit_StrLess : 'c -> BinOp.t -> BinOp.t
    method visit_StrNth : 'c -> BinOp.t -> BinOp.t
    method visit_String : 'c -> Literal.t -> string -> Literal.t
    method visit_StringType : 'c -> Type.t -> Type.t
    method visit_SymbExec : 'c -> SLCmd.t -> SLCmd.t
    method visit_ToInt32Op : 'c -> UnOp.t -> UnOp.t
    method visit_ToIntOp : 'c -> UnOp.t -> UnOp.t
    method visit_ToNumberOp : 'c -> UnOp.t -> UnOp.t
    method visit_ToStringOp : 'c -> UnOp.t -> UnOp.t
    method visit_ToUint16Op : 'c -> UnOp.t -> UnOp.t
    method visit_ToUint32Op : 'c -> UnOp.t -> UnOp.t
    method visit_Type : 'c -> Literal.t -> Type.t -> Literal.t
    method visit_TypeOf : 'c -> UnOp.t -> UnOp.t
    method visit_TypeType : 'c -> Type.t -> Type.t
    method visit_Types : 'c -> Asrt.atom -> (Expr.t * Type.t) list -> Asrt.atom
    method visit_UTCTime : 'c -> Constant.t -> Constant.t
    method visit_UnOp : 'c -> Expr.t -> UnOp.t -> Expr.t -> Expr.t
    method visit_Undefined : 'c -> Literal.t -> Literal.t
    method visit_UndefinedType : 'c -> Type.t -> Type.t

    method visit_Unfold :
      'c ->
      SLCmd.t ->
      string ->
      Expr.t list ->
      (string * string) list option ->
      bool ->
      SLCmd.t

    method visit_Package :
      'c -> SLCmd.t -> string * Expr.t list -> string * Expr.t list -> SLCmd.t

    method visit_UnsignedRightShift : 'c -> BinOp.t -> BinOp.t
    method visit_UnsignedRightShiftL : 'c -> BinOp.t -> BinOp.t
    method visit_UnsignedRightShiftF : 'c -> BinOp.t -> BinOp.t

    method private visit_array :
      'env 'a. ('env -> 'a -> 'a) -> 'env -> 'a array -> 'a array

    method visit_assertion_atom : 'c -> Asrt.atom -> Asrt.atom
    method visit_assertion : 'c -> Asrt.t -> Asrt.t

    method visit_bindings :
      'c -> string * (string * Expr.t) list -> string * (string * Expr.t) list

    method visit_binop : 'c -> BinOp.t -> BinOp.t
    method visit_bispec : 'c -> BiSpec.t -> BiSpec.t
    method private visit_bool : 'env. 'env -> bool -> bool
    method private visit_bytes : 'env. 'env -> bytes -> bytes
    method private visit_char : 'env. 'env -> char -> char
    method visit_cmd : 'c -> 'f Cmd.t -> 'f Cmd.t
    method visit_position : 'c -> Location.position -> Location.position
    method visit_location : 'c -> Location.t -> Location.t
    method visit_constant : 'c -> Constant.t -> Constant.t
    method visit_expr : 'c -> Expr.t -> Expr.t
    method visit_flag : 'c -> Flag.t -> Flag.t
    method private visit_float : 'env. 'env -> float -> float
    method private visit_int : 'env. 'env -> int -> int
    method private visit_int32 : 'env. 'env -> int32 -> int32
    method private visit_int64 : 'env. 'env -> int64 -> int64

    method private visit_lazy_t :
      'env 'a. ('env -> 'a -> 'a) -> 'env -> 'a Lazy.t -> 'a Lazy.t

    method visit_lcmd : 'c -> LCmd.t -> LCmd.t
    method visit_lemma : 'c -> Lemma.t -> Lemma.t
    method visit_lemma_spec : 'c -> Lemma.spec -> Lemma.spec

    method private visit_list :
      'env 'a. ('env -> 'a -> 'a) -> 'env -> 'a list -> 'a list

    method visit_literal : 'c -> Literal.t -> Literal.t
    method visit_macro : 'c -> Macro.t -> Macro.t
    method private visit_nativeint : 'env. 'env -> nativeint -> nativeint
    method visit_nop : 'c -> NOp.t -> NOp.t

    method private visit_option :
      'env 'a. ('env -> 'a -> 'a) -> 'env -> 'a option -> 'a option

    method visit_pred : 'c -> Pred.t -> Pred.t
    method visit_proc : 'c -> ('d, 'f) Proc.t -> ('d, 'f) Proc.t

    method private visit_ref :
      'env 'a. ('env -> 'a -> 'a) -> 'env -> 'a ref -> 'a ref

    method private visit_result :
      'env 'a 'e.
      ('env -> 'a -> 'a) ->
      ('env -> 'e -> 'e) ->
      'env ->
      ('a, 'e) Result.result ->
      ('a, 'e) Result.result

    method visit_single_spec : 'c -> Spec.st -> Spec.st
    method visit_slcmd : 'c -> SLCmd.t -> SLCmd.t
    method visit_spec : 'c -> Spec.t -> Spec.t
    method private visit_string : 'env. 'env -> string -> string
    method visit_typ : 'c -> Type.t -> Type.t
    method private visit_unit : 'env. 'env -> unit -> unit
    method visit_unop : 'c -> UnOp.t -> UnOp.t
  end

  class virtual ['b] reduce : object ('b)
    constraint
    'b = < visit_'annot : 'c -> 'd -> 'f
         ; visit_'label : 'c -> 'g -> 'f
         ; visit_ALoc : 'c -> ALoc.t -> 'f
         ; visit_And : 'c -> 'f
         ; visit_Impl : 'c -> 'f
         ; visit_Apply : 'c -> string -> Expr.t -> 'g option -> 'f
         ; visit_ApplyLem : 'c -> string -> Expr.t list -> string list -> 'f
         ; visit_Arguments : 'c -> string -> 'f
         ; visit_Assert : 'c -> Expr.t -> 'f
         ; visit_Assignment : 'c -> string -> Expr.t -> 'f
         ; visit_Assume : 'c -> Expr.t -> 'f
         ; visit_AssumeType : 'c -> Expr.t -> Type.t -> 'f
         ; visit_BinOp : 'c -> Expr.t -> BinOp.t -> Expr.t -> 'f
         ; visit_BitwiseAnd : 'c -> 'f
         ; visit_BitwiseAndL : 'c -> 'f
         ; visit_BitwiseAndF : 'c -> 'f
         ; visit_BitwiseNot : 'c -> 'f
         ; visit_BitwiseOr : 'c -> 'f
         ; visit_BitwiseOrL : 'c -> 'f
         ; visit_BitwiseOrF : 'c -> 'f
         ; visit_BitwiseXor : 'c -> 'f
         ; visit_BitwiseXorL : 'c -> 'f
         ; visit_BitwiseXorF : 'c -> 'f
         ; visit_Bool : 'c -> bool -> 'f
         ; visit_BooleanType : 'c -> 'f
         ; visit_Branch : 'c -> Expr.t -> 'f
         ; visit_Bug : 'c -> 'f
         ; visit_Call :
             'c ->
             string ->
             Expr.t ->
             Expr.t list ->
             'g option ->
             (string * (string * Expr.t) list) option ->
             'f
         ; visit_Car : 'c -> 'f
         ; visit_Cdr : 'c -> 'f
         ; visit_Constant : 'c -> Constant.t -> 'f
         ; visit_IDiv : 'c -> 'f
         ; visit_FDiv : 'c -> 'f
         ; visit_ECall :
             'c -> string -> Expr.t -> Expr.t list -> 'g option -> 'f
         ; visit_EList : 'c -> Expr.t list -> 'f
         ; visit_ESet : 'c -> Expr.t list -> 'f
         ; visit_Exists : 'c -> (string * Type.t option) list -> Expr.t -> 'f
         ; visit_Emp : 'c -> 'f
         ; visit_Empty : 'c -> 'f
         ; visit_EmptyType : 'c -> 'f
         ; visit_Epsilon : 'c -> 'f
         ; visit_Equal : 'c -> 'f
         ; visit_Error : 'c -> 'f
         ; visit_Fail : 'c -> string -> Expr.t list -> 'f
         ; visit_Fold :
             'c ->
             string ->
             Expr.t list ->
             (string * (string * Expr.t) list) option ->
             'f
         ; visit_ForAll : 'c -> (string * Type.t option) list -> Expr.t -> 'f
         ; visit_CorePred : 'c -> string -> Expr.t list -> Expr.t list -> 'f
         ; visit_Wand : 'c -> string * Expr.t list -> string * Expr.t list -> 'f
         ; visit_GUnfold : 'c -> string -> 'f
         ; visit_Goto : 'c -> 'g -> 'f
         ; visit_GuardedGoto : 'c -> Expr.t -> 'g -> 'g -> 'f
         ; visit_If : 'c -> Expr.t -> LCmd.t list -> LCmd.t list -> 'f
         ; visit_Invariant : 'c -> Asrt.t -> string list -> 'f
         ; visit_Consume : 'c -> Asrt.t -> string list -> 'f
         ; visit_Produce : 'c -> Asrt.t -> 'f
         ; visit_LAction : 'c -> string -> string -> Expr.t list -> 'f
         ; visit_LList : 'c -> Literal.t list -> 'f
         ; visit_LVar : 'c -> LVar.t -> 'f
         ; visit_LeftShift : 'c -> 'f
         ; visit_LeftShiftL : 'c -> 'f
         ; visit_LeftShiftF : 'c -> 'f
         ; visit_IsInt : 'c -> 'f
         ; visit_ILessThan : 'c -> 'f
         ; visit_ILessThanEqual : 'c -> 'f
         ; visit_FLessThan : 'c -> 'f
         ; visit_FLessThanEqual : 'c -> 'f
         ; visit_ListType : 'c -> 'f
         ; visit_Lit : 'c -> Literal.t -> 'f
         ; visit_Loc : 'c -> string -> 'f
         ; visit_LocalTime : 'c -> 'f
         ; visit_Logic : 'c -> LCmd.t -> 'f
         ; visit_LstCat : 'c -> 'f
         ; visit_LstLen : 'c -> 'f
         ; visit_LstNth : 'c -> 'f
         ; visit_LstRepeat : 'c -> 'f
         ; visit_LstRev : 'c -> 'f
         ; visit_LstSub : 'c -> Expr.t -> Expr.t -> Expr.t -> 'f
         ; visit_M_abs : 'c -> 'f
         ; visit_M_acos : 'c -> 'f
         ; visit_M_asin : 'c -> 'f
         ; visit_M_atan : 'c -> 'f
         ; visit_M_atan2 : 'c -> 'f
         ; visit_M_ceil : 'c -> 'f
         ; visit_M_cos : 'c -> 'f
         ; visit_M_exp : 'c -> 'f
         ; visit_M_floor : 'c -> 'f
         ; visit_M_isNaN : 'c -> 'f
         ; visit_M_log : 'c -> 'f
         ; visit_M_pow : 'c -> 'f
         ; visit_M_round : 'c -> 'f
         ; visit_M_sgn : 'c -> 'f
         ; visit_M_sin : 'c -> 'f
         ; visit_M_sqrt : 'c -> 'f
         ; visit_M_tan : 'c -> 'f
         ; visit_Macro : 'c -> string -> Expr.t list -> 'f
         ; visit_Max_float : 'c -> 'f
         ; visit_MaxSafeInteger : 'c -> 'f
         ; visit_Min_float : 'c -> 'f
         ; visit_IMinus : 'c -> 'f
         ; visit_FMinus : 'c -> 'f
         ; visit_IMod : 'c -> 'f
         ; visit_FMod : 'c -> 'f
         ; visit_NOp : 'c -> NOp.t -> Expr.t list -> 'f
         ; visit_NoneType : 'c -> 'f
         ; visit_Nono : 'c -> 'f
         ; visit_Normal : 'c -> 'f
         ; visit_Not : 'c -> 'f
         ; visit_Null : 'c -> 'f
         ; visit_NullType : 'c -> 'f
         ; visit_Int : 'c -> Z.t -> 'f
         ; visit_Num : 'c -> float -> 'f
         ; visit_IntType : 'c -> 'f
         ; visit_NumberType : 'c -> 'f
         ; visit_ObjectType : 'c -> 'f
         ; visit_Or : 'c -> 'f
         ; visit_PVar : 'c -> string -> 'f
         ; visit_PhiAssignment : 'c -> (string * Expr.t list) list -> 'f
         ; visit_Pi : 'c -> 'f
         ; visit_IPlus : 'c -> 'f
         ; visit_FPlus : 'c -> 'f
         ; visit_Pred : 'c -> string -> Expr.t list -> 'f
         ; visit_Pure : 'c -> Expr.t -> 'f
         ; visit_Random : 'c -> 'f
         ; visit_ReturnError : 'c -> 'f
         ; visit_ReturnNormal : 'c -> 'f
         ; visit_SL : 'c -> SLCmd.t -> 'f
         ; visit_SepAssert : 'c -> Asrt.t -> string list -> 'f
         ; visit_SetDiff : 'c -> 'f
         ; visit_SetInter : 'c -> 'f
         ; visit_SetMem : 'c -> 'f
         ; visit_SetSub : 'c -> 'f
         ; visit_SetToList : 'c -> 'f
         ; visit_SetType : 'c -> 'f
         ; visit_SetUnion : 'c -> 'f
         ; visit_SignedRightShift : 'c -> 'f
         ; visit_SignedRightShiftL : 'c -> 'f
         ; visit_SignedRightShiftF : 'c -> 'f
         ; visit_Skip : 'c -> 'f
         ; visit_FreshSVar : 'c -> string -> 'f
         ; visit_StrCat : 'c -> 'f
         ; visit_StrLen : 'c -> 'f
         ; visit_StrLess : 'c -> 'f
         ; visit_IntToNum : 'c -> 'f
         ; visit_NumToInt : 'c -> 'f
         ; visit_StrLess : 'c -> 'f
         ; visit_StrNth : 'c -> 'f
         ; visit_String : 'c -> string -> 'f
         ; visit_StringType : 'c -> 'f
         ; visit_SymbExec : 'c -> 'f
         ; visit_ITimes : 'c -> 'f
         ; visit_FTimes : 'c -> 'f
         ; visit_ToInt32Op : 'c -> 'f
         ; visit_ToIntOp : 'c -> 'f
         ; visit_ToNumberOp : 'c -> 'f
         ; visit_ToStringOp : 'c -> 'f
         ; visit_ToUint16Op : 'c -> 'f
         ; visit_ToUint32Op : 'c -> 'f
         ; visit_Type : 'c -> Type.t -> 'f
         ; visit_TypeOf : 'c -> 'f
         ; visit_TypeType : 'c -> 'f
         ; visit_Types : 'c -> (Expr.t * Type.t) list -> 'f
         ; visit_UTCTime : 'c -> 'f
         ; visit_UnOp : 'c -> UnOp.t -> Expr.t -> 'f
         ; visit_IUnaryMinus : 'c -> 'f
         ; visit_FUnaryMinus : 'c -> 'f
         ; visit_Undefined : 'c -> 'f
         ; visit_UndefinedType : 'c -> 'f
         ; visit_Unfold :
             'c ->
             string ->
             Expr.t list ->
             (string * string) list option ->
             bool ->
             'f
         ; visit_Package :
             'c -> string * Expr.t list -> string * Expr.t list -> 'f
         ; visit_UnsignedRightShift : 'c -> 'f
         ; visit_UnsignedRightShiftL : 'c -> 'f
         ; visit_UnsignedRightShiftF : 'c -> 'f
         ; visit_assertion_atom : 'c -> Asrt.atom -> 'f
         ; visit_assertion : 'c -> Asrt.t -> 'f
         ; visit_bindings : 'c -> string * (string * Expr.t) list -> 'f
         ; visit_binop : 'c -> BinOp.t -> 'f
         ; visit_bispec : 'c -> BiSpec.t -> 'f
         ; visit_cmd : 'c -> 'g Cmd.t -> 'f
         ; visit_position : 'c -> Location.position -> 'f
         ; visit_location : 'c -> Location.t -> 'f
         ; visit_constant : 'c -> Constant.t -> 'f
         ; visit_expr : 'c -> Expr.t -> 'f
         ; visit_flag : 'c -> Flag.t -> 'f
         ; visit_lcmd : 'c -> LCmd.t -> 'f
         ; visit_lemma : 'c -> Lemma.t -> 'f
         ; visit_lemma_spec : 'c -> Lemma.spec -> 'f
         ; visit_literal : 'c -> Literal.t -> 'f
         ; visit_macro : 'c -> Macro.t -> 'f
         ; visit_nop : 'c -> NOp.t -> 'f
         ; visit_pred : 'c -> Pred.t -> 'f
         ; visit_proc : 'c -> ('d, 'g) Proc.t -> 'f
         ; visit_single_spec : 'c -> Spec.st -> 'f
         ; visit_slcmd : 'c -> SLCmd.t -> 'f
         ; visit_spec : 'c -> Spec.t -> 'f
         ; visit_typ : 'c -> Type.t -> 'f
         ; visit_unop : 'c -> UnOp.t -> 'f
         ; .. >

    method virtual private plus : 'f -> 'f -> 'f
    method visit_'annot : 'c -> 'd -> 'f
    method visit_'label : 'c -> 'g -> 'f
    method visit_ALoc : 'c -> ALoc.t -> 'f
    method visit_And : 'c -> 'f
    method visit_Impl : 'c -> 'f
    method visit_Apply : 'c -> string -> Expr.t -> 'g option -> 'f
    method visit_ApplyLem : 'c -> string -> Expr.t list -> string list -> 'f
    method visit_Arguments : 'c -> string -> 'f
    method visit_Assert : 'c -> Expr.t -> 'f
    method visit_Assignment : 'c -> string -> Expr.t -> 'f
    method visit_Assume : 'c -> Expr.t -> 'f
    method visit_AssumeType : 'c -> Expr.t -> Type.t -> 'f
    method visit_BinOp : 'c -> Expr.t -> BinOp.t -> Expr.t -> 'f
    method visit_BitwiseAnd : 'c -> 'f
    method visit_BitwiseAndL : 'c -> 'f
    method visit_BitwiseAndF : 'c -> 'f
    method visit_BitwiseNot : 'c -> 'f
    method visit_BitwiseOr : 'c -> 'f
    method visit_BitwiseOrL : 'c -> 'f
    method visit_BitwiseOrF : 'c -> 'f
    method visit_BitwiseXor : 'c -> 'f
    method visit_BitwiseXorL : 'c -> 'f
    method visit_BitwiseXorF : 'c -> 'f
    method visit_Bool : 'c -> bool -> 'f
    method visit_BooleanType : 'c -> 'f
    method visit_Branch : 'c -> Expr.t -> 'f
    method visit_Bug : 'c -> 'f

    method visit_Call :
      'c ->
      string ->
      Expr.t ->
      Expr.t list ->
      'g option ->
      (string * (string * Expr.t) list) option ->
      'f

    method visit_Car : 'c -> 'f
    method visit_Cdr : 'c -> 'f
    method visit_Constant : 'c -> Constant.t -> 'f
    method visit_IDiv : 'c -> 'f
    method visit_FDiv : 'c -> 'f

    method visit_ECall :
      'c -> string -> Expr.t -> Expr.t list -> 'g option -> 'f

    method visit_EList : 'c -> Expr.t list -> 'f
    method visit_ESet : 'c -> Expr.t list -> 'f
    method visit_Exists : 'c -> (string * Type.t option) list -> Expr.t -> 'f
    method visit_Emp : 'c -> 'f
    method visit_Empty : 'c -> 'f
    method visit_EmptyType : 'c -> 'f
    method visit_Epsilon : 'c -> 'f
    method visit_Equal : 'c -> 'f
    method visit_Error : 'c -> 'f
    method visit_Fail : 'c -> string -> Expr.t list -> 'f

    method visit_Fold :
      'c ->
      string ->
      Expr.t list ->
      (string * (string * Expr.t) list) option ->
      'f

    method visit_ForAll : 'c -> (string * Type.t option) list -> Expr.t -> 'f
    method visit_CorePred : 'c -> string -> Expr.t list -> Expr.t list -> 'f
    method visit_Wand : 'c -> string * Expr.t list -> string * Expr.t list -> 'f
    method visit_GUnfold : 'c -> string -> 'f
    method visit_Goto : 'c -> 'g -> 'f
    method visit_GuardedGoto : 'c -> Expr.t -> 'g -> 'g -> 'f
    method visit_If : 'c -> Expr.t -> LCmd.t list -> LCmd.t list -> 'f
    method visit_IsInt : 'c -> 'f
    method visit_Invariant : 'c -> Asrt.t -> string list -> 'f
    method visit_Consume : 'c -> Asrt.t -> string list -> 'f
    method visit_Produce : 'c -> Asrt.t -> 'f
    method visit_LAction : 'c -> string -> string -> Expr.t list -> 'f
    method visit_LList : 'c -> Literal.t list -> 'f
    method visit_LVar : 'c -> LVar.t -> 'f
    method visit_LeftShift : 'c -> 'f
    method visit_LeftShiftL : 'c -> 'f
    method visit_LeftShiftF : 'c -> 'f
    method visit_ILessThan : 'c -> 'f
    method visit_ILessThanEqual : 'c -> 'f
    method visit_FLessThan : 'c -> 'f
    method visit_FLessThanEqual : 'c -> 'f
    method visit_ListType : 'c -> 'f
    method visit_Lit : 'c -> Literal.t -> 'f
    method visit_Loc : 'c -> string -> 'f
    method visit_LocalTime : 'c -> 'f
    method visit_Logic : 'c -> LCmd.t -> 'f
    method visit_LstCat : 'c -> 'f
    method visit_LstLen : 'c -> 'f
    method visit_LstNth : 'c -> 'f
    method visit_LstRepeat : 'c -> 'f
    method visit_LstRev : 'c -> 'f
    method visit_LstSub : 'c -> Expr.t -> Expr.t -> Expr.t -> 'f
    method visit_M_abs : 'c -> 'f
    method visit_M_acos : 'c -> 'f
    method visit_M_asin : 'c -> 'f
    method visit_M_atan : 'c -> 'f
    method visit_M_atan2 : 'c -> 'f
    method visit_M_ceil : 'c -> 'f
    method visit_M_cos : 'c -> 'f
    method visit_M_exp : 'c -> 'f
    method visit_M_floor : 'c -> 'f
    method visit_M_isNaN : 'c -> 'f
    method visit_M_log : 'c -> 'f
    method visit_M_pow : 'c -> 'f
    method visit_M_round : 'c -> 'f
    method visit_M_sgn : 'c -> 'f
    method visit_M_sin : 'c -> 'f
    method visit_M_sqrt : 'c -> 'f
    method visit_M_tan : 'c -> 'f
    method visit_Macro : 'c -> string -> Expr.t list -> 'f
    method visit_Max_float : 'c -> 'f
    method visit_MaxSafeInteger : 'c -> 'f
    method visit_Min_float : 'c -> 'f
    method visit_IMinus : 'c -> 'f
    method visit_FMinus : 'c -> 'f
    method visit_IMod : 'c -> 'f
    method visit_FMod : 'c -> 'f
    method visit_NOp : 'c -> NOp.t -> Expr.t list -> 'f
    method visit_NoneType : 'c -> 'f
    method visit_Nono : 'c -> 'f
    method visit_Normal : 'c -> 'f
    method visit_Not : 'c -> 'f
    method visit_Null : 'c -> 'f
    method visit_NullType : 'c -> 'f
    method visit_Int : 'c -> Z.t -> 'f
    method visit_Num : 'c -> float -> 'f
    method visit_IntType : 'c -> 'f
    method visit_NumberType : 'c -> 'f
    method visit_ObjectType : 'c -> 'f
    method visit_Or : 'c -> 'f
    method visit_PVar : 'c -> string -> 'f
    method visit_PhiAssignment : 'c -> (string * Expr.t list) list -> 'f
    method visit_Pi : 'c -> 'f
    method visit_IPlus : 'c -> 'f
    method visit_FPlus : 'c -> 'f
    method visit_Pred : 'c -> string -> Expr.t list -> 'f
    method visit_Pure : 'c -> Expr.t -> 'f
    method visit_Random : 'c -> 'f
    method visit_ReturnError : 'c -> 'f
    method visit_ReturnNormal : 'c -> 'f
    method visit_SL : 'c -> SLCmd.t -> 'f
    method visit_SepAssert : 'c -> Asrt.t -> string list -> 'f
    method visit_SetDiff : 'c -> 'f
    method visit_SetInter : 'c -> 'f
    method visit_SetMem : 'c -> 'f
    method visit_SetSub : 'c -> 'f
    method visit_SetToList : 'c -> 'f
    method visit_SetType : 'c -> 'f
    method visit_SetUnion : 'c -> 'f
    method visit_SignedRightShift : 'c -> 'f
    method visit_SignedRightShiftL : 'c -> 'f
    method visit_SignedRightShiftF : 'c -> 'f
    method visit_Skip : 'c -> 'f
    method visit_FreshSVar : 'c -> string -> 'f
    method visit_StrCat : 'c -> 'f
    method visit_StrLen : 'c -> 'f
    method visit_StrLess : 'c -> 'f
    method visit_IntToNum : 'c -> 'f
    method visit_NumToInt : 'c -> 'f
    method visit_StrLess : 'c -> 'f
    method visit_StrNth : 'c -> 'f
    method visit_String : 'c -> string -> 'f
    method visit_StringType : 'c -> 'f
    method visit_SymbExec : 'c -> 'f
    method visit_ITimes : 'c -> 'f
    method visit_FTimes : 'c -> 'f
    method visit_ToInt32Op : 'c -> 'f
    method visit_ToIntOp : 'c -> 'f
    method visit_ToNumberOp : 'c -> 'f
    method visit_ToStringOp : 'c -> 'f
    method visit_ToUint16Op : 'c -> 'f
    method visit_ToUint32Op : 'c -> 'f
    method visit_Type : 'c -> Type.t -> 'f
    method visit_TypeOf : 'c -> 'f
    method visit_TypeType : 'c -> 'f
    method visit_Types : 'c -> (Expr.t * Type.t) list -> 'f
    method visit_UTCTime : 'c -> 'f
    method visit_UnOp : 'c -> UnOp.t -> Expr.t -> 'f
    method visit_IUnaryMinus : 'c -> 'f
    method visit_FUnaryMinus : 'c -> 'f
    method visit_Undefined : 'c -> 'f
    method visit_UndefinedType : 'c -> 'f

    method visit_Unfold :
      'c -> string -> Expr.t list -> (string * string) list option -> bool -> 'f

    method visit_Package :
      'c -> string * Expr.t list -> string * Expr.t list -> 'f

    method visit_UnsignedRightShift : 'c -> 'f
    method visit_UnsignedRightShiftL : 'c -> 'f
    method visit_UnsignedRightShiftF : 'c -> 'f
    method visit_assertion_atom : 'c -> Asrt.atom -> 'f
    method visit_assertion : 'c -> Asrt.t -> 'f
    method visit_bindings : 'c -> string * (string * Expr.t) list -> 'f
    method visit_binop : 'c -> BinOp.t -> 'f
    method visit_bispec : 'c -> BiSpec.t -> 'f
    method visit_cmd : 'c -> 'g Cmd.t -> 'f
    method visit_position : 'c -> Location.position -> 'f
    method visit_location : 'c -> Location.t -> 'f
    method visit_constant : 'c -> Constant.t -> 'f
    method visit_expr : 'c -> Expr.t -> 'f
    method visit_flag : 'c -> Flag.t -> 'f
    method visit_lcmd : 'c -> LCmd.t -> 'f
    method visit_lemma : 'c -> Lemma.t -> 'f
    method visit_lemma_spec : 'c -> Lemma.spec -> 'f
    method visit_literal : 'c -> Literal.t -> 'f
    method visit_macro : 'c -> Macro.t -> 'f
    method visit_nop : 'c -> NOp.t -> 'f
    method visit_pred : 'c -> Pred.t -> 'f
    method visit_proc : 'c -> ('d, 'g) Proc.t -> 'f
    method visit_single_spec : 'c -> Spec.st -> 'f
    method visit_slcmd : 'c -> SLCmd.t -> 'f
    method visit_spec : 'c -> Spec.t -> 'f
    method visit_typ : 'c -> Type.t -> 'f
    method visit_unop : 'c -> UnOp.t -> 'f
    method virtual private zero : 'f
  end

  class ['b] iter : object ('b)
    constraint
    'b = < visit_'annot : 'c -> 'd -> unit
         ; visit_'label : 'c -> 'f -> unit
         ; visit_ALoc : 'c -> string -> unit
         ; visit_And : 'c -> unit
         ; visit_Impl : 'c -> unit
         ; visit_Apply : 'c -> string -> Expr.t -> 'f option -> unit
         ; visit_ApplyLem : 'c -> string -> Expr.t list -> string list -> unit
         ; visit_Arguments : 'c -> string -> unit
         ; visit_Assert : 'c -> Expr.t -> unit
         ; visit_Assignment : 'c -> string -> Expr.t -> unit
         ; visit_Assume : 'c -> Expr.t -> unit
         ; visit_AssumeType : 'c -> Expr.t -> Type.t -> unit
         ; visit_BinOp : 'c -> Expr.t -> BinOp.t -> Expr.t -> unit
         ; visit_BitwiseAnd : 'c -> unit
         ; visit_BitwiseAndL : 'c -> unit
         ; visit_BitwiseAndF : 'c -> unit
         ; visit_BitwiseNot : 'c -> unit
         ; visit_BitwiseOr : 'c -> unit
         ; visit_BitwiseOrL : 'c -> unit
         ; visit_BitwiseOrF : 'c -> unit
         ; visit_BitwiseXor : 'c -> unit
         ; visit_BitwiseXorL : 'c -> unit
         ; visit_BitwiseXorF : 'c -> unit
         ; visit_Bool : 'c -> bool -> unit
         ; visit_BooleanType : 'c -> unit
         ; visit_Branch : 'c -> Expr.t -> unit
         ; visit_Bug : 'c -> unit
         ; visit_Call :
             'c ->
             string ->
             Expr.t ->
             Expr.t list ->
             'f option ->
             Cmd.logic_bindings_t option ->
             unit
         ; visit_Car : 'c -> unit
         ; visit_Cdr : 'c -> unit
         ; visit_Constant : 'c -> Constant.t -> unit
         ; visit_ECall :
             'c -> string -> Expr.t -> Expr.t list -> 'f option -> unit
         ; visit_EList : 'c -> Expr.t list -> unit
         ; visit_ESet : 'c -> Expr.t list -> unit
         ; visit_Exists : 'c -> (string * Type.t option) list -> Expr.t -> unit
         ; visit_Emp : 'c -> unit
         ; visit_Empty : 'c -> unit
         ; visit_EmptyType : 'c -> unit
         ; visit_Epsilon : 'c -> unit
         ; visit_Equal : 'c -> unit
         ; visit_Error : 'c -> unit
         ; visit_FDiv : 'c -> unit
         ; visit_FLessThan : 'c -> unit
         ; visit_FLessThanEqual : 'c -> unit
         ; visit_FMinus : 'c -> unit
         ; visit_FMod : 'c -> unit
         ; visit_FPlus : 'c -> unit
         ; visit_FTimes : 'c -> unit
         ; visit_FUnaryMinus : 'c -> unit
         ; visit_Fail : 'c -> string -> Expr.t list -> unit
         ; visit_Fold :
             'c ->
             string ->
             Expr.t list ->
             (string * (string * Expr.t) list) option ->
             unit
         ; visit_ForAll : 'c -> (string * Type.t option) list -> Expr.t -> unit
         ; visit_CorePred : 'c -> string -> Expr.t list -> Expr.t list -> unit
         ; visit_Wand :
             'c -> string * Expr.t list -> string * Expr.t list -> unit
         ; visit_GUnfold : 'c -> string -> unit
         ; visit_Goto : 'c -> 'f -> unit
         ; visit_GuardedGoto : 'c -> Expr.t -> 'f -> 'f -> unit
         ; visit_IDiv : 'c -> unit
         ; visit_ILessThan : 'c -> unit
         ; visit_ILessThanEqual : 'c -> unit
         ; visit_IMinus : 'c -> unit
         ; visit_IMod : 'c -> unit
         ; visit_IPlus : 'c -> unit
         ; visit_ITimes : 'c -> unit
         ; visit_IUnaryMinus : 'c -> unit
         ; visit_If : 'c -> Expr.t -> LCmd.t list -> LCmd.t list -> unit
         ; visit_Int : 'c -> Z.t -> unit
         ; visit_IntType : 'c -> unit
         ; visit_Invariant : 'c -> Asrt.t -> string list -> unit
         ; visit_Consume : 'c -> Asrt.t -> string list -> unit
         ; visit_Produce : 'c -> Asrt.t -> unit
         ; visit_LAction : 'c -> string -> string -> Expr.t list -> unit
         ; visit_LList : 'c -> Literal.t list -> unit
         ; visit_LVar : 'c -> string -> unit
         ; visit_LeftShift : 'c -> unit
         ; visit_LeftShiftL : 'c -> unit
         ; visit_LeftShiftF : 'c -> unit
         ; visit_IsInt : 'c -> unit
         ; visit_ListType : 'c -> unit
         ; visit_Lit : 'c -> Literal.t -> unit
         ; visit_Loc : 'c -> string -> unit
         ; visit_LocalTime : 'c -> unit
         ; visit_Logic : 'c -> LCmd.t -> unit
         ; visit_LstCat : 'c -> unit
         ; visit_LstLen : 'c -> unit
         ; visit_LstNth : 'c -> unit
         ; visit_LstRepeat : 'c -> unit
         ; visit_LstRev : 'c -> unit
         ; visit_LstSub : 'c -> Expr.t -> Expr.t -> Expr.t -> unit
         ; visit_M_abs : 'c -> unit
         ; visit_M_acos : 'c -> unit
         ; visit_M_asin : 'c -> unit
         ; visit_M_atan : 'c -> unit
         ; visit_M_atan2 : 'c -> unit
         ; visit_M_ceil : 'c -> unit
         ; visit_M_cos : 'c -> unit
         ; visit_M_exp : 'c -> unit
         ; visit_M_floor : 'c -> unit
         ; visit_M_isNaN : 'c -> unit
         ; visit_M_log : 'c -> unit
         ; visit_M_pow : 'c -> unit
         ; visit_M_round : 'c -> unit
         ; visit_M_sgn : 'c -> unit
         ; visit_M_sin : 'c -> unit
         ; visit_M_sqrt : 'c -> unit
         ; visit_M_tan : 'c -> unit
         ; visit_Macro : 'c -> string -> Expr.t list -> unit
         ; visit_MaxSafeInteger : 'c -> unit
         ; visit_Max_float : 'c -> unit
         ; visit_Min_float : 'c -> unit
         ; visit_NOp : 'c -> NOp.t -> Expr.t list -> unit
         ; visit_NoneType : 'c -> unit
         ; visit_Nono : 'c -> unit
         ; visit_Normal : 'c -> unit
         ; visit_Not : 'c -> unit
         ; visit_Null : 'c -> unit
         ; visit_NullType : 'c -> unit
         ; visit_Num : 'c -> float -> unit
         ; visit_NumberType : 'c -> unit
         ; visit_ObjectType : 'c -> unit
         ; visit_Or : 'c -> unit
         ; visit_PVar : 'c -> string -> unit
         ; visit_PhiAssignment : 'c -> (string * Expr.t list) list -> unit
         ; visit_Pi : 'c -> unit
         ; visit_Pred : 'c -> string -> Expr.t list -> unit
         ; visit_Pure : 'c -> Expr.t -> unit
         ; visit_Random : 'c -> unit
         ; visit_ReturnError : 'c -> unit
         ; visit_ReturnNormal : 'c -> unit
         ; visit_SL : 'c -> SLCmd.t -> unit
         ; visit_SepAssert : 'c -> Asrt.t -> string list -> unit
         ; visit_SetDiff : 'c -> unit
         ; visit_SetInter : 'c -> unit
         ; visit_SetMem : 'c -> unit
         ; visit_SetSub : 'c -> unit
         ; visit_SetToList : 'c -> unit
         ; visit_SetType : 'c -> unit
         ; visit_SetUnion : 'c -> unit
         ; visit_SignedRightShift : 'c -> unit
         ; visit_SignedRightShiftL : 'c -> unit
         ; visit_SignedRightShiftF : 'c -> unit
         ; visit_Skip : 'c -> unit
         ; visit_FreshSVar : 'c -> string -> unit
         ; visit_StrCat : 'c -> unit
         ; visit_StrLen : 'c -> unit
         ; visit_StrLess : 'c -> unit
         ; visit_IntToNum : 'c -> unit
         ; visit_NumToInt : 'c -> unit
         ; visit_StrNth : 'c -> unit
         ; visit_String : 'c -> string -> unit
         ; visit_StringType : 'c -> unit
         ; visit_SymbExec : 'c -> unit
         ; visit_ToInt32Op : 'c -> unit
         ; visit_ToIntOp : 'c -> unit
         ; visit_ToNumberOp : 'c -> unit
         ; visit_ToStringOp : 'c -> unit
         ; visit_ToUint16Op : 'c -> unit
         ; visit_ToUint32Op : 'c -> unit
         ; visit_Type : 'c -> Type.t -> unit
         ; visit_TypeOf : 'c -> unit
         ; visit_TypeType : 'c -> unit
         ; visit_Types : 'c -> (Expr.t * Type.t) list -> unit
         ; visit_UTCTime : 'c -> unit
         ; visit_UnOp : 'c -> UnOp.t -> Expr.t -> unit
         ; visit_Undefined : 'c -> unit
         ; visit_UndefinedType : 'c -> unit
         ; visit_Unfold :
             'c ->
             string ->
             Expr.t list ->
             (string * string) list option ->
             bool ->
             unit
         ; visit_Package :
             'c -> string * Expr.t list -> string * Expr.t list -> unit
         ; visit_UnsignedRightShift : 'c -> unit
         ; visit_UnsignedRightShiftL : 'c -> unit
         ; visit_UnsignedRightShiftF : 'c -> unit
         ; visit_assertion_atom : 'c -> Asrt.atom -> unit
         ; visit_assertion : 'c -> Asrt.t -> unit
         ; visit_bindings : 'c -> string * (string * Expr.t) list -> unit
         ; visit_binop : 'c -> BinOp.t -> unit
         ; visit_bispec : 'c -> BiSpec.t -> unit
         ; visit_cmd : 'c -> 'f Cmd.t -> unit
         ; visit_position : 'c -> Location.position -> unit
         ; visit_location : 'c -> Location.t -> unit
         ; visit_constant : 'c -> Constant.t -> unit
         ; visit_expr : 'c -> Expr.t -> unit
         ; visit_flag : 'c -> Flag.t -> unit
         ; visit_lcmd : 'c -> LCmd.t -> unit
         ; visit_lemma : 'c -> Lemma.t -> unit
         ; visit_lemma_spec : 'c -> Lemma.spec -> unit
         ; visit_literal : 'c -> Literal.t -> unit
         ; visit_macro : 'c -> Macro.t -> unit
         ; visit_nop : 'c -> NOp.t -> unit
         ; visit_pred : 'c -> Pred.t -> unit
         ; visit_proc : 'c -> ('d, 'f) Proc.t -> unit
         ; visit_single_spec : 'c -> Spec.st -> unit
         ; visit_slcmd : 'c -> SLCmd.t -> unit
         ; visit_spec : 'c -> Spec.t -> unit
         ; visit_typ : 'c -> Type.t -> unit
         ; visit_unop : 'c -> UnOp.t -> unit
         ; .. >

    method visit_'annot : 'c -> 'd -> unit
    method visit_'label : 'c -> 'f -> unit
    method visit_ALoc : 'c -> string -> unit
    method visit_And : 'c -> unit
    method visit_Impl : 'c -> unit
    method visit_Apply : 'c -> string -> Expr.t -> 'f option -> unit
    method visit_ApplyLem : 'c -> string -> Expr.t list -> string list -> unit
    method visit_Arguments : 'c -> string -> unit
    method visit_Assert : 'c -> Expr.t -> unit
    method visit_Assignment : 'c -> string -> Expr.t -> unit
    method visit_Assume : 'c -> Expr.t -> unit
    method visit_AssumeType : 'c -> Expr.t -> Type.t -> unit
    method visit_BinOp : 'c -> Expr.t -> BinOp.t -> Expr.t -> unit
    method visit_BitwiseAnd : 'c -> unit
    method visit_BitwiseAndL : 'c -> unit
    method visit_BitwiseAndF : 'c -> unit
    method visit_BitwiseNot : 'c -> unit
    method visit_BitwiseOr : 'c -> unit
    method visit_BitwiseOrL : 'c -> unit
    method visit_BitwiseOrF : 'c -> unit
    method visit_BitwiseXor : 'c -> unit
    method visit_BitwiseXorL : 'c -> unit
    method visit_BitwiseXorF : 'c -> unit
    method visit_Bool : 'c -> bool -> unit
    method visit_BooleanType : 'c -> unit
    method visit_Branch : 'c -> Expr.t -> unit
    method visit_Bug : 'c -> unit

    method visit_Call :
      'c ->
      string ->
      Expr.t ->
      Expr.t list ->
      'f option ->
      (string * (string * Expr.t) list) option ->
      unit

    method visit_Car : 'c -> unit
    method visit_Cdr : 'c -> unit
    method visit_Constant : 'c -> Constant.t -> unit

    method visit_ECall :
      'c -> string -> Expr.t -> Expr.t list -> 'f option -> unit

    method visit_EList : 'c -> Expr.t list -> unit
    method visit_ESet : 'c -> Expr.t list -> unit
    method visit_Exists : 'c -> (string * Type.t option) list -> Expr.t -> unit
    method visit_Emp : 'c -> unit
    method visit_Empty : 'c -> unit
    method visit_EmptyType : 'c -> unit
    method visit_Epsilon : 'c -> unit
    method visit_Equal : 'c -> unit
    method visit_Error : 'c -> unit
    method visit_FDiv : 'c -> unit
    method visit_FLessThan : 'c -> unit
    method visit_FLessThanEqual : 'c -> unit
    method visit_FMinus : 'c -> unit
    method visit_FMod : 'c -> unit
    method visit_FPlus : 'c -> unit
    method visit_FTimes : 'c -> unit
    method visit_FUnaryMinus : 'c -> unit
    method visit_Fail : 'c -> string -> Expr.t list -> unit

    method visit_Fold :
      'c ->
      string ->
      Expr.t list ->
      (string * (string * Expr.t) list) option ->
      unit

    method visit_ForAll : 'c -> (string * Type.t option) list -> Expr.t -> unit
    method visit_CorePred : 'c -> string -> Expr.t list -> Expr.t list -> unit

    method visit_Wand :
      'c -> string * Expr.t list -> string * Expr.t list -> unit

    method visit_GUnfold : 'c -> string -> unit
    method visit_Goto : 'c -> 'f -> unit
    method visit_GuardedGoto : 'c -> Expr.t -> 'f -> 'f -> unit
    method visit_IDiv : 'c -> unit
    method visit_ILessThan : 'c -> unit
    method visit_ILessThanEqual : 'c -> unit
    method visit_IMinus : 'c -> unit
    method visit_IMod : 'c -> unit
    method visit_IPlus : 'c -> unit
    method visit_ITimes : 'c -> unit
    method visit_IUnaryMinus : 'c -> unit
    method visit_If : 'c -> Expr.t -> LCmd.t list -> LCmd.t list -> unit
    method visit_Int : 'c -> Z.t -> unit
    method visit_IntType : 'c -> unit
    method visit_Invariant : 'c -> Asrt.t -> string list -> unit
    method visit_Consume : 'c -> Asrt.t -> string list -> unit
    method visit_Produce : 'c -> Asrt.t -> unit
    method visit_LAction : 'c -> string -> string -> Expr.t list -> unit
    method visit_LList : 'c -> Literal.t list -> unit
    method visit_LVar : 'c -> string -> unit
    method visit_LeftShift : 'c -> unit
    method visit_LeftShiftL : 'c -> unit
    method visit_LeftShiftF : 'c -> unit
    method visit_IsInt : 'c -> unit
    method visit_ListType : 'c -> unit
    method visit_Lit : 'c -> Literal.t -> unit
    method visit_Loc : 'c -> string -> unit
    method visit_LocalTime : 'c -> unit
    method visit_Logic : 'c -> LCmd.t -> unit
    method visit_LstCat : 'c -> unit
    method visit_LstLen : 'c -> unit
    method visit_LstNth : 'c -> unit
    method visit_LstRepeat : 'c -> unit
    method visit_LstRev : 'c -> unit
    method visit_LstSub : 'c -> Expr.t -> Expr.t -> Expr.t -> unit
    method visit_M_abs : 'c -> unit
    method visit_M_acos : 'c -> unit
    method visit_M_asin : 'c -> unit
    method visit_M_atan : 'c -> unit
    method visit_M_atan2 : 'c -> unit
    method visit_M_ceil : 'c -> unit
    method visit_M_cos : 'c -> unit
    method visit_M_exp : 'c -> unit
    method visit_M_floor : 'c -> unit
    method visit_M_isNaN : 'c -> unit
    method visit_M_log : 'c -> unit
    method visit_M_pow : 'c -> unit
    method visit_M_round : 'c -> unit
    method visit_M_sgn : 'c -> unit
    method visit_M_sin : 'c -> unit
    method visit_M_sqrt : 'c -> unit
    method visit_M_tan : 'c -> unit
    method visit_Macro : 'c -> string -> Expr.t list -> unit
    method visit_MaxSafeInteger : 'c -> unit
    method visit_Max_float : 'c -> unit
    method visit_Min_float : 'c -> unit
    method visit_NOp : 'c -> NOp.t -> Expr.t list -> unit
    method visit_NoneType : 'c -> unit
    method visit_Nono : 'c -> unit
    method visit_Normal : 'c -> unit
    method visit_Not : 'c -> unit
    method visit_Null : 'c -> unit
    method visit_NullType : 'c -> unit
    method visit_Num : 'c -> float -> unit
    method visit_NumberType : 'c -> unit
    method visit_ObjectType : 'c -> unit
    method visit_Or : 'c -> unit
    method visit_PVar : 'c -> string -> unit
    method visit_PhiAssignment : 'c -> (string * Expr.t list) list -> unit
    method visit_Pi : 'c -> unit
    method visit_Pred : 'c -> string -> Expr.t list -> unit
    method visit_Pure : 'c -> Expr.t -> unit
    method visit_Random : 'c -> unit
    method visit_ReturnError : 'c -> unit
    method visit_ReturnNormal : 'c -> unit
    method visit_SL : 'c -> SLCmd.t -> unit
    method visit_SepAssert : 'c -> Asrt.t -> string list -> unit
    method visit_SetDiff : 'c -> unit
    method visit_SetInter : 'c -> unit
    method visit_SetMem : 'c -> unit
    method visit_SetSub : 'c -> unit
    method visit_SetToList : 'c -> unit
    method visit_SetType : 'c -> unit
    method visit_SetUnion : 'c -> unit
    method visit_SignedRightShift : 'c -> unit
    method visit_SignedRightShiftL : 'c -> unit
    method visit_SignedRightShiftF : 'c -> unit
    method visit_Skip : 'c -> unit
    method visit_FreshSVar : 'c -> string -> unit
    method visit_StrCat : 'c -> unit
    method visit_StrLen : 'c -> unit
    method visit_StrLess : 'c -> unit
    method visit_IntToNum : 'c -> unit
    method visit_NumToInt : 'c -> unit
    method visit_StrNth : 'c -> unit
    method visit_String : 'c -> string -> unit
    method visit_StringType : 'c -> unit
    method visit_SymbExec : 'c -> unit
    method visit_ToInt32Op : 'c -> unit
    method visit_ToIntOp : 'c -> unit
    method visit_ToNumberOp : 'c -> unit
    method visit_ToStringOp : 'c -> unit
    method visit_ToUint16Op : 'c -> unit
    method visit_ToUint32Op : 'c -> unit
    method visit_Type : 'c -> Type.t -> unit
    method visit_TypeOf : 'c -> unit
    method visit_TypeType : 'c -> unit
    method visit_Types : 'c -> (Expr.t * Type.t) list -> unit
    method visit_UTCTime : 'c -> unit
    method visit_UnOp : 'c -> UnOp.t -> Expr.t -> unit
    method visit_Undefined : 'c -> unit
    method visit_UndefinedType : 'c -> unit

    method visit_Unfold :
      'c ->
      string ->
      Expr.t list ->
      (string * string) list option ->
      bool ->
      unit

    method visit_Package :
      'c -> string * Expr.t list -> string * Expr.t list -> unit

    method visit_UnsignedRightShift : 'c -> unit
    method visit_UnsignedRightShiftL : 'c -> unit
    method visit_UnsignedRightShiftF : 'c -> unit

    method private visit_array :
      'env 'a. ('env -> 'a -> unit) -> 'env -> 'a array -> unit

    method visit_assertion_atom : 'c -> Asrt.atom -> unit
    method visit_assertion : 'c -> Asrt.t -> unit
    method visit_bindings : 'c -> string * (string * Expr.t) list -> unit
    method visit_binop : 'c -> BinOp.t -> unit
    method visit_bispec : 'c -> BiSpec.t -> unit
    method private visit_bool : 'env. 'env -> bool -> unit
    method private visit_bytes : 'env. 'env -> bytes -> unit
    method private visit_char : 'env. 'env -> char -> unit
    method visit_cmd : 'c -> 'f Cmd.t -> unit
    method visit_position : 'c -> Location.position -> unit
    method visit_location : 'c -> Location.t -> unit
    method visit_constant : 'c -> Constant.t -> unit
    method visit_expr : 'c -> Expr.t -> unit
    method visit_flag : 'c -> Flag.t -> unit
    method private visit_float : 'env. 'env -> float -> unit
    method private visit_int : 'env. 'env -> int -> unit
    method private visit_int32 : 'env. 'env -> int32 -> unit
    method private visit_int64 : 'env. 'env -> int64 -> unit

    method private visit_lazy_t :
      'env 'a. ('env -> 'a -> unit) -> 'env -> 'a Lazy.t -> unit

    method visit_lcmd : 'c -> LCmd.t -> unit
    method visit_lemma : 'c -> Lemma.t -> unit
    method visit_lemma_spec : 'c -> Lemma.spec -> unit

    method private visit_list :
      'env 'a. ('env -> 'a -> unit) -> 'env -> 'a list -> unit

    method visit_literal : 'c -> Literal.t -> unit
    method visit_macro : 'c -> Macro.t -> unit
    method private visit_nativeint : 'env. 'env -> nativeint -> unit
    method visit_nop : 'c -> NOp.t -> unit

    method private visit_option :
      'env 'a. ('env -> 'a -> unit) -> 'env -> 'a option -> unit

    method visit_pred : 'c -> Pred.t -> unit
    method visit_proc : 'c -> ('d, 'f) Proc.t -> unit

    method private visit_ref :
      'env 'a. ('env -> 'a -> unit) -> 'env -> 'a ref -> unit

    method private visit_result :
      'env 'a 'e.
      ('env -> 'a -> unit) ->
      ('env -> 'e -> unit) ->
      'env ->
      ('a, 'e) Result.result ->
      unit

    method visit_single_spec : 'c -> Spec.st -> unit
    method visit_slcmd : 'c -> SLCmd.t -> unit
    method visit_spec : 'c -> Spec.t -> unit
    method private visit_string : 'env. 'env -> string -> unit
    method visit_typ : 'c -> Type.t -> unit
    method private visit_unit : 'env. 'env -> unit -> unit
    method visit_unop : 'c -> UnOp.t -> unit
  end

  module Utils : sig
    module SS = Containers.SS

    class list_monoid : object
      method private zero : 'b list
      method private plus : 'a list -> 'a list -> 'a list
    end

    (** Same as list_monoid but uses [rev_append] as [plus]. Will break any order-conservation *)
    class non_ordered_list_monoid : object
      method private zero : 'b list
      method private plus : 'a list -> 'a list -> 'a list
    end

    class ss_monoid : object
      method private zero : SS.t
      method private plus : SS.t -> SS.t -> SS.t
    end

    class two_list_monoid : object
      method private zero : 'c list * 'd list

      method private plus :
        'a list * 'b list -> 'a list * 'b list -> 'a list * 'b list
    end
  end
end
>>>>>>> 0675ef3e
<|MERGE_RESOLUTION|>--- conflicted
+++ resolved
@@ -774,15 +774,9 @@
 module Lemma : sig
   (** GIL Lemmas *)
 
-<<<<<<< HEAD
   type spec = TypeDef__.lemma_spec = {
-    lemma_hyp : Asrt.t;  (** Hypothesis *)
-    lemma_concs : Asrt.t list;  (** Conclusion *)
-=======
-  type spec = {
     lemma_hyp : Asrt.t Location.located;  (** Hypothesis *)
     lemma_concs : Asrt.t Location.located list;  (** Conclusion *)
->>>>>>> 0675ef3e
     lemma_spec_variant : Expr.t option;  (** Variant *)
   }
 
@@ -851,15 +845,9 @@
   open Location
 
   (** Single specification *)
-<<<<<<< HEAD
   type st = TypeDef__.single_spec = {
-    ss_pre : Asrt.t;  (** Precondition *)
-    ss_posts : Asrt.t list;  (** Postcondition *)
-=======
-  type st = {
     ss_pre : Asrt.t located;  (** Precondition *)
     ss_posts : Asrt.t located list;  (** Postcondition *)
->>>>>>> 0675ef3e
     ss_variant : Expr.t option;  (** Variant *)
     ss_flag : Flag.t;  (** Return flag *)
     ss_to_verify : bool;  (** Should the spec be verified? *)
@@ -888,11 +876,6 @@
     bool ->
     st
 
-<<<<<<< HEAD
-  (** [init spec_name spec_params spec_sspecs spec_normalised spec_to_verify]
-      creates a full specification with the given values *)
-  val init : string -> string list -> st list -> bool -> bool -> bool -> t
-=======
   (** [init spec_name spec_params spec_sspecs spec_normalised spec_to_verify] creates a full specification with the given values *)
   val init :
     string ->
@@ -903,7 +886,6 @@
     bool ->
     Location.t option ->
     t
->>>>>>> 0675ef3e
 
   (** Extends a full specfiication with a single specification *)
   val extend : t -> st list -> t
@@ -1222,1521 +1204,4 @@
   val pp_indexed : Format.formatter -> ?pp_annot:'a Fmt.t -> ('a, int) t -> unit
 end
 
-<<<<<<< HEAD
-module Visitors = Visitors
-=======
-(** @canonical Gillian.Gil_syntax.Visitors *)
-module Visitors : sig
-  (** Classes for traversing the GIL AST *)
-
-  class ['b] endo : object ('b)
-    constraint
-    'b = < visit_'annot : 'c -> 'd -> 'd
-         ; visit_'label : 'c -> 'f -> 'f
-         ; visit_ALoc : 'c -> Expr.t -> string -> Expr.t
-         ; visit_And : 'c -> BinOp.t -> BinOp.t
-         ; visit_Impl : 'c -> BinOp.t -> BinOp.t
-         ; visit_Apply :
-             'c -> 'f Cmd.t -> string -> Expr.t -> 'f option -> 'f Cmd.t
-         ; visit_ApplyLem :
-             'c -> SLCmd.t -> string -> Expr.t list -> string list -> SLCmd.t
-         ; visit_Arguments : 'c -> 'f Cmd.t -> string -> 'f Cmd.t
-         ; visit_Assert : 'c -> LCmd.t -> Expr.t -> LCmd.t
-         ; visit_Assignment : 'c -> 'f Cmd.t -> string -> Expr.t -> 'f Cmd.t
-         ; visit_Assume : 'c -> LCmd.t -> Expr.t -> LCmd.t
-         ; visit_AssumeType : 'c -> LCmd.t -> Expr.t -> Type.t -> LCmd.t
-         ; visit_BinOp : 'c -> Expr.t -> Expr.t -> BinOp.t -> Expr.t -> Expr.t
-         ; visit_BitwiseAnd : 'c -> BinOp.t -> BinOp.t
-         ; visit_BitwiseAndL : 'c -> BinOp.t -> BinOp.t
-         ; visit_BitwiseAndF : 'c -> BinOp.t -> BinOp.t
-         ; visit_BitwiseNot : 'c -> UnOp.t -> UnOp.t
-         ; visit_BitwiseOr : 'c -> BinOp.t -> BinOp.t
-         ; visit_BitwiseOrL : 'c -> BinOp.t -> BinOp.t
-         ; visit_BitwiseOrF : 'c -> BinOp.t -> BinOp.t
-         ; visit_BitwiseXor : 'c -> BinOp.t -> BinOp.t
-         ; visit_BitwiseXorL : 'c -> BinOp.t -> BinOp.t
-         ; visit_BitwiseXorF : 'c -> BinOp.t -> BinOp.t
-         ; visit_Bool : 'c -> Literal.t -> bool -> Literal.t
-         ; visit_BooleanType : 'c -> Type.t -> Type.t
-         ; visit_Branch : 'c -> LCmd.t -> Expr.t -> LCmd.t
-         ; visit_Bug : 'c -> Flag.t -> Flag.t
-         ; visit_Call :
-             'c ->
-             'f Cmd.t ->
-             string ->
-             Expr.t ->
-             Expr.t list ->
-             'f option ->
-             (string * (string * Expr.t) list) option ->
-             'f Cmd.t
-         ; visit_Car : 'c -> UnOp.t -> UnOp.t
-         ; visit_Cdr : 'c -> UnOp.t -> UnOp.t
-         ; visit_Constant : 'c -> Literal.t -> Constant.t -> Literal.t
-         ; visit_ECall :
-             'c ->
-             'f Cmd.t ->
-             string ->
-             Expr.t ->
-             Expr.t list ->
-             'f option ->
-             'f Cmd.t
-         ; visit_EList : 'c -> Expr.t -> Expr.t list -> Expr.t
-         ; visit_ESet : 'c -> Expr.t -> Expr.t list -> Expr.t
-         ; visit_Exists :
-             'c -> Expr.t -> (string * Type.t option) list -> Expr.t -> Expr.t
-         ; visit_Emp : 'c -> Asrt.atom -> Asrt.atom
-         ; visit_Empty : 'c -> Literal.t -> Literal.t
-         ; visit_EmptyType : 'c -> Type.t -> Type.t
-         ; visit_Epsilon : 'c -> Constant.t -> Constant.t
-         ; visit_Equal : 'c -> BinOp.t -> BinOp.t
-         ; visit_Error : 'c -> Flag.t -> Flag.t
-         ; visit_FDiv : 'c -> BinOp.t -> BinOp.t
-         ; visit_FLessThan : 'c -> BinOp.t -> BinOp.t
-         ; visit_FLessThanEqual : 'c -> BinOp.t -> BinOp.t
-         ; visit_FMinus : 'c -> BinOp.t -> BinOp.t
-         ; visit_FMod : 'c -> BinOp.t -> BinOp.t
-         ; visit_ForAll :
-             'c -> Expr.t -> (string * Type.t option) list -> Expr.t -> Expr.t
-         ; visit_FPlus : 'c -> BinOp.t -> BinOp.t
-         ; visit_FTimes : 'c -> BinOp.t -> BinOp.t
-         ; visit_FUnaryMinus : 'c -> UnOp.t -> UnOp.t
-         ; visit_Fail : 'c -> 'f Cmd.t -> string -> Expr.t list -> 'f Cmd.t
-         ; visit_Fold :
-             'c ->
-             SLCmd.t ->
-             string ->
-             Expr.t list ->
-             (string * (string * Expr.t) list) option ->
-             SLCmd.t
-         ; visit_CorePred :
-             'c ->
-             Asrt.atom ->
-             string ->
-             Expr.t list ->
-             Expr.t list ->
-             Asrt.atom
-         ; visit_Wand :
-             'c ->
-             Asrt.atom ->
-             string * Expr.t list ->
-             string * Expr.t list ->
-             Asrt.atom
-         ; visit_GUnfold : 'c -> SLCmd.t -> string -> SLCmd.t
-         ; visit_Goto : 'c -> 'f Cmd.t -> 'f -> 'f Cmd.t
-         ; visit_GuardedGoto : 'c -> 'f Cmd.t -> Expr.t -> 'f -> 'f -> 'f Cmd.t
-         ; visit_IDiv : 'c -> BinOp.t -> BinOp.t
-         ; visit_ILessThan : 'c -> BinOp.t -> BinOp.t
-         ; visit_ILessThanEqual : 'c -> BinOp.t -> BinOp.t
-         ; visit_IMinus : 'c -> BinOp.t -> BinOp.t
-         ; visit_IMod : 'c -> BinOp.t -> BinOp.t
-         ; visit_IPlus : 'c -> BinOp.t -> BinOp.t
-         ; visit_ITimes : 'c -> BinOp.t -> BinOp.t
-         ; visit_IUnaryMinus : 'c -> UnOp.t -> UnOp.t
-         ; visit_If :
-             'c -> LCmd.t -> Expr.t -> LCmd.t list -> LCmd.t list -> LCmd.t
-         ; visit_Int : 'c -> Literal.t -> Z.t -> Literal.t
-         ; visit_IntType : 'c -> Type.t -> Type.t
-         ; visit_Invariant : 'c -> SLCmd.t -> Asrt.t -> string list -> SLCmd.t
-         ; visit_Consume : 'c -> SLCmd.t -> Asrt.t -> string list -> SLCmd.t
-         ; visit_Produce : 'c -> SLCmd.t -> Asrt.t -> SLCmd.t
-         ; visit_LAction :
-             'c -> 'f Cmd.t -> string -> string -> Expr.t list -> 'f Cmd.t
-         ; visit_LList : 'c -> Literal.t -> Literal.t list -> Literal.t
-         ; visit_LVar : 'c -> Expr.t -> string -> Expr.t
-         ; visit_LeftShift : 'c -> BinOp.t -> BinOp.t
-         ; visit_LeftShiftL : 'c -> BinOp.t -> BinOp.t
-         ; visit_LeftShiftF : 'c -> BinOp.t -> BinOp.t
-         ; visit_IsInt : 'c -> UnOp.t -> UnOp.t
-         ; visit_ListType : 'c -> Type.t -> Type.t
-         ; visit_Lit : 'c -> Expr.t -> Literal.t -> Expr.t
-         ; visit_Loc : 'c -> Literal.t -> string -> Literal.t
-         ; visit_LocalTime : 'c -> Constant.t -> Constant.t
-         ; visit_Logic : 'c -> 'f Cmd.t -> LCmd.t -> 'f Cmd.t
-         ; visit_LstCat : 'c -> NOp.t -> NOp.t
-         ; visit_LstLen : 'c -> UnOp.t -> UnOp.t
-         ; visit_LstNth : 'c -> BinOp.t -> BinOp.t
-         ; visit_LstRepeat : 'c -> BinOp.t -> BinOp.t
-         ; visit_LstRev : 'c -> UnOp.t -> UnOp.t
-         ; visit_LstSub : 'c -> Expr.t -> Expr.t -> Expr.t -> Expr.t -> Expr.t
-         ; visit_M_abs : 'c -> UnOp.t -> UnOp.t
-         ; visit_M_acos : 'c -> UnOp.t -> UnOp.t
-         ; visit_M_asin : 'c -> UnOp.t -> UnOp.t
-         ; visit_M_atan : 'c -> UnOp.t -> UnOp.t
-         ; visit_M_atan2 : 'c -> BinOp.t -> BinOp.t
-         ; visit_M_ceil : 'c -> UnOp.t -> UnOp.t
-         ; visit_M_cos : 'c -> UnOp.t -> UnOp.t
-         ; visit_M_exp : 'c -> UnOp.t -> UnOp.t
-         ; visit_M_floor : 'c -> UnOp.t -> UnOp.t
-         ; visit_M_isNaN : 'c -> UnOp.t -> UnOp.t
-         ; visit_M_log : 'c -> UnOp.t -> UnOp.t
-         ; visit_M_pow : 'c -> BinOp.t -> BinOp.t
-         ; visit_M_round : 'c -> UnOp.t -> UnOp.t
-         ; visit_M_sgn : 'c -> UnOp.t -> UnOp.t
-         ; visit_M_sin : 'c -> UnOp.t -> UnOp.t
-         ; visit_M_sqrt : 'c -> UnOp.t -> UnOp.t
-         ; visit_M_tan : 'c -> UnOp.t -> UnOp.t
-         ; visit_Macro : 'c -> LCmd.t -> string -> Expr.t list -> LCmd.t
-         ; visit_MaxSafeInteger : 'c -> Constant.t -> Constant.t
-         ; visit_Max_float : 'c -> Constant.t -> Constant.t
-         ; visit_Min_float : 'c -> Constant.t -> Constant.t
-         ; visit_NOp : 'c -> Expr.t -> NOp.t -> Expr.t list -> Expr.t
-         ; visit_NoneType : 'c -> Type.t -> Type.t
-         ; visit_Nono : 'c -> Literal.t -> Literal.t
-         ; visit_Normal : 'c -> Flag.t -> Flag.t
-         ; visit_Not : 'c -> UnOp.t -> UnOp.t
-         ; visit_Null : 'c -> Literal.t -> Literal.t
-         ; visit_NullType : 'c -> Type.t -> Type.t
-         ; visit_Num : 'c -> Literal.t -> float -> Literal.t
-         ; visit_NumberType : 'c -> Type.t -> Type.t
-         ; visit_ObjectType : 'c -> Type.t -> Type.t
-         ; visit_Or : 'c -> BinOp.t -> BinOp.t
-         ; visit_PVar : 'c -> Expr.t -> string -> Expr.t
-         ; visit_PhiAssignment :
-             'c -> 'f Cmd.t -> (string * Expr.t list) list -> 'f Cmd.t
-         ; visit_Pi : 'c -> Constant.t -> Constant.t
-         ; visit_Pred : 'c -> Asrt.atom -> string -> Expr.t list -> Asrt.atom
-         ; visit_Pure : 'c -> Asrt.atom -> Expr.t -> Asrt.atom
-         ; visit_Random : 'c -> Constant.t -> Constant.t
-         ; visit_ReturnError : 'c -> 'f Cmd.t -> 'f Cmd.t
-         ; visit_ReturnNormal : 'c -> 'f Cmd.t -> 'f Cmd.t
-         ; visit_SL : 'c -> LCmd.t -> SLCmd.t -> LCmd.t
-         ; visit_SepAssert : 'c -> SLCmd.t -> Asrt.t -> string list -> SLCmd.t
-         ; visit_SetDiff : 'c -> BinOp.t -> BinOp.t
-         ; visit_SetInter : 'c -> NOp.t -> NOp.t
-         ; visit_SetMem : 'c -> BinOp.t -> BinOp.t
-         ; visit_SetSub : 'c -> BinOp.t -> BinOp.t
-         ; visit_SetToList : 'c -> UnOp.t -> UnOp.t
-         ; visit_SetType : 'c -> Type.t -> Type.t
-         ; visit_SetUnion : 'c -> NOp.t -> NOp.t
-         ; visit_SignedRightShift : 'c -> BinOp.t -> BinOp.t
-         ; visit_SignedRightShiftL : 'c -> BinOp.t -> BinOp.t
-         ; visit_SignedRightShiftF : 'c -> BinOp.t -> BinOp.t
-         ; visit_Skip : 'c -> 'f Cmd.t -> 'f Cmd.t
-         ; visit_FreshSVar : 'c -> LCmd.t -> string -> LCmd.t
-         ; visit_StrCat : 'c -> BinOp.t -> BinOp.t
-         ; visit_StrLen : 'c -> UnOp.t -> UnOp.t
-         ; visit_StrLess : 'c -> BinOp.t -> BinOp.t
-         ; visit_NumToInt : 'c -> UnOp.t -> UnOp.t
-         ; visit_IntToNum : 'c -> UnOp.t -> UnOp.t
-         ; visit_StrLess : 'c -> BinOp.t -> BinOp.t
-         ; visit_StrNth : 'c -> BinOp.t -> BinOp.t
-         ; visit_String : 'c -> Literal.t -> string -> Literal.t
-         ; visit_StringType : 'c -> Type.t -> Type.t
-         ; visit_SymbExec : 'c -> SLCmd.t -> SLCmd.t
-         ; visit_ToInt32Op : 'c -> UnOp.t -> UnOp.t
-         ; visit_ToIntOp : 'c -> UnOp.t -> UnOp.t
-         ; visit_ToNumberOp : 'c -> UnOp.t -> UnOp.t
-         ; visit_ToStringOp : 'c -> UnOp.t -> UnOp.t
-         ; visit_ToUint16Op : 'c -> UnOp.t -> UnOp.t
-         ; visit_ToUint32Op : 'c -> UnOp.t -> UnOp.t
-         ; visit_Type : 'c -> Literal.t -> Type.t -> Literal.t
-         ; visit_TypeOf : 'c -> UnOp.t -> UnOp.t
-         ; visit_TypeType : 'c -> Type.t -> Type.t
-         ; visit_Types : 'c -> Asrt.atom -> (Expr.t * Type.t) list -> Asrt.atom
-         ; visit_UTCTime : 'c -> Constant.t -> Constant.t
-         ; visit_UnOp : 'c -> Expr.t -> UnOp.t -> Expr.t -> Expr.t
-         ; visit_Undefined : 'c -> Literal.t -> Literal.t
-         ; visit_UndefinedType : 'c -> Type.t -> Type.t
-         ; visit_Unfold :
-             'c ->
-             SLCmd.t ->
-             string ->
-             Expr.t list ->
-             (string * string) list option ->
-             bool ->
-             SLCmd.t
-         ; visit_Package :
-             'c ->
-             SLCmd.t ->
-             string * Expr.t list ->
-             string * Expr.t list ->
-             SLCmd.t
-         ; visit_UnsignedRightShift : 'c -> BinOp.t -> BinOp.t
-         ; visit_UnsignedRightShiftL : 'c -> BinOp.t -> BinOp.t
-         ; visit_UnsignedRightShiftF : 'c -> BinOp.t -> BinOp.t
-         ; visit_assertion_atom : 'c -> Asrt.atom -> Asrt.atom
-         ; visit_assertion : 'c -> Asrt.t -> Asrt.t
-         ; visit_bindings :
-             'c ->
-             string * (string * Expr.t) list ->
-             string * (string * Expr.t) list
-         ; visit_binop : 'c -> BinOp.t -> BinOp.t
-         ; visit_bispec : 'c -> BiSpec.t -> BiSpec.t
-         ; visit_cmd : 'c -> 'f Cmd.t -> 'f Cmd.t
-         ; visit_position : 'c -> Location.position -> Location.position
-         ; visit_location : 'c -> Location.t -> Location.t
-         ; visit_constant : 'c -> Constant.t -> Constant.t
-         ; visit_expr : 'c -> Expr.t -> Expr.t
-         ; visit_flag : 'c -> Flag.t -> Flag.t
-         ; visit_lcmd : 'c -> LCmd.t -> LCmd.t
-         ; visit_lemma : 'c -> Lemma.t -> Lemma.t
-         ; visit_lemma_spec : 'c -> Lemma.spec -> Lemma.spec
-         ; visit_literal : 'c -> Literal.t -> Literal.t
-         ; visit_macro : 'c -> Macro.t -> Macro.t
-         ; visit_nop : 'c -> NOp.t -> NOp.t
-         ; visit_pred : 'c -> Pred.t -> Pred.t
-         ; visit_proc : 'c -> ('d, 'f) Proc.t -> ('d, 'f) Proc.t
-         ; visit_single_spec : 'c -> Spec.st -> Spec.st
-         ; visit_slcmd : 'c -> SLCmd.t -> SLCmd.t
-         ; visit_spec : 'c -> Spec.t -> Spec.t
-         ; visit_typ : 'c -> Type.t -> Type.t
-         ; visit_unop : 'c -> UnOp.t -> UnOp.t
-         ; .. >
-
-    method visit_'annot : 'c -> 'd -> 'd
-    method visit_'label : 'c -> 'f -> 'f
-    method visit_ALoc : 'c -> Expr.t -> string -> Expr.t
-    method visit_And : 'c -> BinOp.t -> BinOp.t
-    method visit_Impl : 'c -> BinOp.t -> BinOp.t
-
-    method visit_Apply :
-      'c -> 'f Cmd.t -> string -> Expr.t -> 'f option -> 'f Cmd.t
-
-    method visit_ApplyLem :
-      'c -> SLCmd.t -> string -> Expr.t list -> string list -> SLCmd.t
-
-    method visit_Arguments : 'c -> 'f Cmd.t -> string -> 'f Cmd.t
-    method visit_Assert : 'c -> LCmd.t -> Expr.t -> LCmd.t
-    method visit_Assignment : 'c -> 'f Cmd.t -> string -> Expr.t -> 'f Cmd.t
-    method visit_Assume : 'c -> LCmd.t -> Expr.t -> LCmd.t
-    method visit_AssumeType : 'c -> LCmd.t -> Expr.t -> Type.t -> LCmd.t
-    method visit_BinOp : 'c -> Expr.t -> Expr.t -> BinOp.t -> Expr.t -> Expr.t
-    method visit_BitwiseAnd : 'c -> BinOp.t -> BinOp.t
-    method visit_BitwiseAndL : 'c -> BinOp.t -> BinOp.t
-    method visit_BitwiseAndF : 'c -> BinOp.t -> BinOp.t
-    method visit_BitwiseNot : 'c -> UnOp.t -> UnOp.t
-    method visit_BitwiseOr : 'c -> BinOp.t -> BinOp.t
-    method visit_BitwiseOrL : 'c -> BinOp.t -> BinOp.t
-    method visit_BitwiseOrF : 'c -> BinOp.t -> BinOp.t
-    method visit_BitwiseXor : 'c -> BinOp.t -> BinOp.t
-    method visit_BitwiseXorL : 'c -> BinOp.t -> BinOp.t
-    method visit_BitwiseXorF : 'c -> BinOp.t -> BinOp.t
-    method visit_Bool : 'c -> Literal.t -> bool -> Literal.t
-    method visit_BooleanType : 'c -> Type.t -> Type.t
-    method visit_Branch : 'c -> LCmd.t -> Expr.t -> LCmd.t
-    method visit_Bug : 'c -> Flag.t -> Flag.t
-
-    method visit_Call :
-      'c ->
-      'f Cmd.t ->
-      string ->
-      Expr.t ->
-      Expr.t list ->
-      'f option ->
-      (string * (string * Expr.t) list) option ->
-      'f Cmd.t
-
-    method visit_Car : 'c -> UnOp.t -> UnOp.t
-    method visit_Cdr : 'c -> UnOp.t -> UnOp.t
-    method visit_Constant : 'c -> Literal.t -> Constant.t -> Literal.t
-
-    method visit_ECall :
-      'c -> 'f Cmd.t -> string -> Expr.t -> Expr.t list -> 'f option -> 'f Cmd.t
-
-    method visit_EList : 'c -> Expr.t -> Expr.t list -> Expr.t
-    method visit_ESet : 'c -> Expr.t -> Expr.t list -> Expr.t
-
-    method visit_Exists :
-      'c -> Expr.t -> (string * Type.t option) list -> Expr.t -> Expr.t
-
-    method visit_Emp : 'c -> Asrt.atom -> Asrt.atom
-    method visit_Empty : 'c -> Literal.t -> Literal.t
-    method visit_EmptyType : 'c -> Type.t -> Type.t
-    method visit_Epsilon : 'c -> Constant.t -> Constant.t
-    method visit_Equal : 'c -> BinOp.t -> BinOp.t
-    method visit_Error : 'c -> Flag.t -> Flag.t
-    method visit_FDiv : 'c -> BinOp.t -> BinOp.t
-    method visit_FLessThan : 'c -> BinOp.t -> BinOp.t
-    method visit_FLessThanEqual : 'c -> BinOp.t -> BinOp.t
-    method visit_FMinus : 'c -> BinOp.t -> BinOp.t
-    method visit_FMod : 'c -> BinOp.t -> BinOp.t
-    method visit_FPlus : 'c -> BinOp.t -> BinOp.t
-    method visit_FTimes : 'c -> BinOp.t -> BinOp.t
-    method visit_FUnaryMinus : 'c -> UnOp.t -> UnOp.t
-    method visit_Fail : 'c -> 'f Cmd.t -> string -> Expr.t list -> 'f Cmd.t
-
-    method visit_Fold :
-      'c ->
-      SLCmd.t ->
-      string ->
-      Expr.t list ->
-      (string * (string * Expr.t) list) option ->
-      SLCmd.t
-
-    method visit_ForAll :
-      'c -> Expr.t -> (string * Type.t option) list -> Expr.t -> Expr.t
-
-    method visit_CorePred :
-      'c -> Asrt.atom -> string -> Expr.t list -> Expr.t list -> Asrt.atom
-
-    method visit_Wand :
-      'c ->
-      Asrt.atom ->
-      string * Expr.t list ->
-      string * Expr.t list ->
-      Asrt.atom
-
-    method visit_GUnfold : 'c -> SLCmd.t -> string -> SLCmd.t
-    method visit_Goto : 'c -> 'f Cmd.t -> 'f -> 'f Cmd.t
-    method visit_GuardedGoto : 'c -> 'f Cmd.t -> Expr.t -> 'f -> 'f -> 'f Cmd.t
-    method visit_IDiv : 'c -> BinOp.t -> BinOp.t
-    method visit_ILessThan : 'c -> BinOp.t -> BinOp.t
-    method visit_ILessThanEqual : 'c -> BinOp.t -> BinOp.t
-    method visit_IMinus : 'c -> BinOp.t -> BinOp.t
-    method visit_IMod : 'c -> BinOp.t -> BinOp.t
-    method visit_IPlus : 'c -> BinOp.t -> BinOp.t
-    method visit_ITimes : 'c -> BinOp.t -> BinOp.t
-    method visit_IUnaryMinus : 'c -> UnOp.t -> UnOp.t
-
-    method visit_If :
-      'c -> LCmd.t -> Expr.t -> LCmd.t list -> LCmd.t list -> LCmd.t
-
-    method visit_Int : 'c -> Literal.t -> Z.t -> Literal.t
-    method visit_IntType : 'c -> Type.t -> Type.t
-    method visit_Invariant : 'c -> SLCmd.t -> Asrt.t -> string list -> SLCmd.t
-    method visit_Consume : 'c -> SLCmd.t -> Asrt.t -> string list -> SLCmd.t
-    method visit_Produce : 'c -> SLCmd.t -> Asrt.t -> SLCmd.t
-
-    method visit_LAction :
-      'c -> 'f Cmd.t -> string -> string -> Expr.t list -> 'f Cmd.t
-
-    method visit_LList : 'c -> Literal.t -> Literal.t list -> Literal.t
-    method visit_LVar : 'c -> Expr.t -> string -> Expr.t
-    method visit_LeftShift : 'c -> BinOp.t -> BinOp.t
-    method visit_LeftShiftL : 'c -> BinOp.t -> BinOp.t
-    method visit_LeftShiftF : 'c -> BinOp.t -> BinOp.t
-    method visit_IsInt : 'c -> UnOp.t -> UnOp.t
-    method visit_ListType : 'c -> Type.t -> Type.t
-    method visit_Lit : 'c -> Expr.t -> Literal.t -> Expr.t
-    method visit_Loc : 'c -> Literal.t -> string -> Literal.t
-    method visit_LocalTime : 'c -> Constant.t -> Constant.t
-    method visit_Logic : 'c -> 'f Cmd.t -> LCmd.t -> 'f Cmd.t
-    method visit_LstCat : 'c -> NOp.t -> NOp.t
-    method visit_LstLen : 'c -> UnOp.t -> UnOp.t
-    method visit_LstNth : 'c -> BinOp.t -> BinOp.t
-    method visit_LstRepeat : 'c -> BinOp.t -> BinOp.t
-    method visit_LstRev : 'c -> UnOp.t -> UnOp.t
-    method visit_LstSub : 'c -> Expr.t -> Expr.t -> Expr.t -> Expr.t -> Expr.t
-    method visit_M_abs : 'c -> UnOp.t -> UnOp.t
-    method visit_M_acos : 'c -> UnOp.t -> UnOp.t
-    method visit_M_asin : 'c -> UnOp.t -> UnOp.t
-    method visit_M_atan : 'c -> UnOp.t -> UnOp.t
-    method visit_M_atan2 : 'c -> BinOp.t -> BinOp.t
-    method visit_M_ceil : 'c -> UnOp.t -> UnOp.t
-    method visit_M_cos : 'c -> UnOp.t -> UnOp.t
-    method visit_M_exp : 'c -> UnOp.t -> UnOp.t
-    method visit_M_floor : 'c -> UnOp.t -> UnOp.t
-    method visit_M_isNaN : 'c -> UnOp.t -> UnOp.t
-    method visit_M_log : 'c -> UnOp.t -> UnOp.t
-    method visit_M_pow : 'c -> BinOp.t -> BinOp.t
-    method visit_M_round : 'c -> UnOp.t -> UnOp.t
-    method visit_M_sgn : 'c -> UnOp.t -> UnOp.t
-    method visit_M_sin : 'c -> UnOp.t -> UnOp.t
-    method visit_M_sqrt : 'c -> UnOp.t -> UnOp.t
-    method visit_M_tan : 'c -> UnOp.t -> UnOp.t
-    method visit_Macro : 'c -> LCmd.t -> string -> Expr.t list -> LCmd.t
-    method visit_MaxSafeInteger : 'c -> Constant.t -> Constant.t
-    method visit_Max_float : 'c -> Constant.t -> Constant.t
-    method visit_Min_float : 'c -> Constant.t -> Constant.t
-    method visit_NOp : 'c -> Expr.t -> NOp.t -> Expr.t list -> Expr.t
-    method visit_NoneType : 'c -> Type.t -> Type.t
-    method visit_Nono : 'c -> Literal.t -> Literal.t
-    method visit_Normal : 'c -> Flag.t -> Flag.t
-    method visit_Not : 'c -> UnOp.t -> UnOp.t
-    method visit_Null : 'c -> Literal.t -> Literal.t
-    method visit_NullType : 'c -> Type.t -> Type.t
-    method visit_Num : 'c -> Literal.t -> float -> Literal.t
-    method visit_NumberType : 'c -> Type.t -> Type.t
-    method visit_ObjectType : 'c -> Type.t -> Type.t
-    method visit_Or : 'c -> BinOp.t -> BinOp.t
-    method visit_PVar : 'c -> Expr.t -> string -> Expr.t
-
-    method visit_PhiAssignment :
-      'c -> 'f Cmd.t -> (string * Expr.t list) list -> 'f Cmd.t
-
-    method visit_Pi : 'c -> Constant.t -> Constant.t
-    method visit_Pred : 'c -> Asrt.atom -> string -> Expr.t list -> Asrt.atom
-    method visit_Pure : 'c -> Asrt.atom -> Expr.t -> Asrt.atom
-    method visit_Random : 'c -> Constant.t -> Constant.t
-    method visit_ReturnError : 'c -> 'f Cmd.t -> 'f Cmd.t
-    method visit_ReturnNormal : 'c -> 'f Cmd.t -> 'f Cmd.t
-    method visit_SL : 'c -> LCmd.t -> SLCmd.t -> LCmd.t
-    method visit_SepAssert : 'c -> SLCmd.t -> Asrt.t -> string list -> SLCmd.t
-    method visit_SetDiff : 'c -> BinOp.t -> BinOp.t
-    method visit_SetInter : 'c -> NOp.t -> NOp.t
-    method visit_SetMem : 'c -> BinOp.t -> BinOp.t
-    method visit_SetSub : 'c -> BinOp.t -> BinOp.t
-    method visit_SetToList : 'c -> UnOp.t -> UnOp.t
-    method visit_SetType : 'c -> Type.t -> Type.t
-    method visit_SetUnion : 'c -> NOp.t -> NOp.t
-    method visit_SignedRightShift : 'c -> BinOp.t -> BinOp.t
-    method visit_SignedRightShiftL : 'c -> BinOp.t -> BinOp.t
-    method visit_SignedRightShiftF : 'c -> BinOp.t -> BinOp.t
-    method visit_Skip : 'c -> 'f Cmd.t -> 'f Cmd.t
-    method visit_FreshSVar : 'c -> LCmd.t -> string -> LCmd.t
-    method visit_StrCat : 'c -> BinOp.t -> BinOp.t
-    method visit_StrLen : 'c -> UnOp.t -> UnOp.t
-    method visit_StrLess : 'c -> BinOp.t -> BinOp.t
-    method visit_IntToNum : 'c -> UnOp.t -> UnOp.t
-    method visit_NumToInt : 'c -> UnOp.t -> UnOp.t
-    method visit_StrLess : 'c -> BinOp.t -> BinOp.t
-    method visit_StrNth : 'c -> BinOp.t -> BinOp.t
-    method visit_String : 'c -> Literal.t -> string -> Literal.t
-    method visit_StringType : 'c -> Type.t -> Type.t
-    method visit_SymbExec : 'c -> SLCmd.t -> SLCmd.t
-    method visit_ToInt32Op : 'c -> UnOp.t -> UnOp.t
-    method visit_ToIntOp : 'c -> UnOp.t -> UnOp.t
-    method visit_ToNumberOp : 'c -> UnOp.t -> UnOp.t
-    method visit_ToStringOp : 'c -> UnOp.t -> UnOp.t
-    method visit_ToUint16Op : 'c -> UnOp.t -> UnOp.t
-    method visit_ToUint32Op : 'c -> UnOp.t -> UnOp.t
-    method visit_Type : 'c -> Literal.t -> Type.t -> Literal.t
-    method visit_TypeOf : 'c -> UnOp.t -> UnOp.t
-    method visit_TypeType : 'c -> Type.t -> Type.t
-    method visit_Types : 'c -> Asrt.atom -> (Expr.t * Type.t) list -> Asrt.atom
-    method visit_UTCTime : 'c -> Constant.t -> Constant.t
-    method visit_UnOp : 'c -> Expr.t -> UnOp.t -> Expr.t -> Expr.t
-    method visit_Undefined : 'c -> Literal.t -> Literal.t
-    method visit_UndefinedType : 'c -> Type.t -> Type.t
-
-    method visit_Unfold :
-      'c ->
-      SLCmd.t ->
-      string ->
-      Expr.t list ->
-      (string * string) list option ->
-      bool ->
-      SLCmd.t
-
-    method visit_Package :
-      'c -> SLCmd.t -> string * Expr.t list -> string * Expr.t list -> SLCmd.t
-
-    method visit_UnsignedRightShift : 'c -> BinOp.t -> BinOp.t
-    method visit_UnsignedRightShiftL : 'c -> BinOp.t -> BinOp.t
-    method visit_UnsignedRightShiftF : 'c -> BinOp.t -> BinOp.t
-
-    method private visit_array :
-      'env 'a. ('env -> 'a -> 'a) -> 'env -> 'a array -> 'a array
-
-    method visit_assertion_atom : 'c -> Asrt.atom -> Asrt.atom
-    method visit_assertion : 'c -> Asrt.t -> Asrt.t
-
-    method visit_bindings :
-      'c -> string * (string * Expr.t) list -> string * (string * Expr.t) list
-
-    method visit_binop : 'c -> BinOp.t -> BinOp.t
-    method visit_bispec : 'c -> BiSpec.t -> BiSpec.t
-    method private visit_bool : 'env. 'env -> bool -> bool
-    method private visit_bytes : 'env. 'env -> bytes -> bytes
-    method private visit_char : 'env. 'env -> char -> char
-    method visit_cmd : 'c -> 'f Cmd.t -> 'f Cmd.t
-    method visit_position : 'c -> Location.position -> Location.position
-    method visit_location : 'c -> Location.t -> Location.t
-    method visit_constant : 'c -> Constant.t -> Constant.t
-    method visit_expr : 'c -> Expr.t -> Expr.t
-    method visit_flag : 'c -> Flag.t -> Flag.t
-    method private visit_float : 'env. 'env -> float -> float
-    method private visit_int : 'env. 'env -> int -> int
-    method private visit_int32 : 'env. 'env -> int32 -> int32
-    method private visit_int64 : 'env. 'env -> int64 -> int64
-
-    method private visit_lazy_t :
-      'env 'a. ('env -> 'a -> 'a) -> 'env -> 'a Lazy.t -> 'a Lazy.t
-
-    method visit_lcmd : 'c -> LCmd.t -> LCmd.t
-    method visit_lemma : 'c -> Lemma.t -> Lemma.t
-    method visit_lemma_spec : 'c -> Lemma.spec -> Lemma.spec
-
-    method private visit_list :
-      'env 'a. ('env -> 'a -> 'a) -> 'env -> 'a list -> 'a list
-
-    method visit_literal : 'c -> Literal.t -> Literal.t
-    method visit_macro : 'c -> Macro.t -> Macro.t
-    method private visit_nativeint : 'env. 'env -> nativeint -> nativeint
-    method visit_nop : 'c -> NOp.t -> NOp.t
-
-    method private visit_option :
-      'env 'a. ('env -> 'a -> 'a) -> 'env -> 'a option -> 'a option
-
-    method visit_pred : 'c -> Pred.t -> Pred.t
-    method visit_proc : 'c -> ('d, 'f) Proc.t -> ('d, 'f) Proc.t
-
-    method private visit_ref :
-      'env 'a. ('env -> 'a -> 'a) -> 'env -> 'a ref -> 'a ref
-
-    method private visit_result :
-      'env 'a 'e.
-      ('env -> 'a -> 'a) ->
-      ('env -> 'e -> 'e) ->
-      'env ->
-      ('a, 'e) Result.result ->
-      ('a, 'e) Result.result
-
-    method visit_single_spec : 'c -> Spec.st -> Spec.st
-    method visit_slcmd : 'c -> SLCmd.t -> SLCmd.t
-    method visit_spec : 'c -> Spec.t -> Spec.t
-    method private visit_string : 'env. 'env -> string -> string
-    method visit_typ : 'c -> Type.t -> Type.t
-    method private visit_unit : 'env. 'env -> unit -> unit
-    method visit_unop : 'c -> UnOp.t -> UnOp.t
-  end
-
-  class virtual ['b] reduce : object ('b)
-    constraint
-    'b = < visit_'annot : 'c -> 'd -> 'f
-         ; visit_'label : 'c -> 'g -> 'f
-         ; visit_ALoc : 'c -> ALoc.t -> 'f
-         ; visit_And : 'c -> 'f
-         ; visit_Impl : 'c -> 'f
-         ; visit_Apply : 'c -> string -> Expr.t -> 'g option -> 'f
-         ; visit_ApplyLem : 'c -> string -> Expr.t list -> string list -> 'f
-         ; visit_Arguments : 'c -> string -> 'f
-         ; visit_Assert : 'c -> Expr.t -> 'f
-         ; visit_Assignment : 'c -> string -> Expr.t -> 'f
-         ; visit_Assume : 'c -> Expr.t -> 'f
-         ; visit_AssumeType : 'c -> Expr.t -> Type.t -> 'f
-         ; visit_BinOp : 'c -> Expr.t -> BinOp.t -> Expr.t -> 'f
-         ; visit_BitwiseAnd : 'c -> 'f
-         ; visit_BitwiseAndL : 'c -> 'f
-         ; visit_BitwiseAndF : 'c -> 'f
-         ; visit_BitwiseNot : 'c -> 'f
-         ; visit_BitwiseOr : 'c -> 'f
-         ; visit_BitwiseOrL : 'c -> 'f
-         ; visit_BitwiseOrF : 'c -> 'f
-         ; visit_BitwiseXor : 'c -> 'f
-         ; visit_BitwiseXorL : 'c -> 'f
-         ; visit_BitwiseXorF : 'c -> 'f
-         ; visit_Bool : 'c -> bool -> 'f
-         ; visit_BooleanType : 'c -> 'f
-         ; visit_Branch : 'c -> Expr.t -> 'f
-         ; visit_Bug : 'c -> 'f
-         ; visit_Call :
-             'c ->
-             string ->
-             Expr.t ->
-             Expr.t list ->
-             'g option ->
-             (string * (string * Expr.t) list) option ->
-             'f
-         ; visit_Car : 'c -> 'f
-         ; visit_Cdr : 'c -> 'f
-         ; visit_Constant : 'c -> Constant.t -> 'f
-         ; visit_IDiv : 'c -> 'f
-         ; visit_FDiv : 'c -> 'f
-         ; visit_ECall :
-             'c -> string -> Expr.t -> Expr.t list -> 'g option -> 'f
-         ; visit_EList : 'c -> Expr.t list -> 'f
-         ; visit_ESet : 'c -> Expr.t list -> 'f
-         ; visit_Exists : 'c -> (string * Type.t option) list -> Expr.t -> 'f
-         ; visit_Emp : 'c -> 'f
-         ; visit_Empty : 'c -> 'f
-         ; visit_EmptyType : 'c -> 'f
-         ; visit_Epsilon : 'c -> 'f
-         ; visit_Equal : 'c -> 'f
-         ; visit_Error : 'c -> 'f
-         ; visit_Fail : 'c -> string -> Expr.t list -> 'f
-         ; visit_Fold :
-             'c ->
-             string ->
-             Expr.t list ->
-             (string * (string * Expr.t) list) option ->
-             'f
-         ; visit_ForAll : 'c -> (string * Type.t option) list -> Expr.t -> 'f
-         ; visit_CorePred : 'c -> string -> Expr.t list -> Expr.t list -> 'f
-         ; visit_Wand : 'c -> string * Expr.t list -> string * Expr.t list -> 'f
-         ; visit_GUnfold : 'c -> string -> 'f
-         ; visit_Goto : 'c -> 'g -> 'f
-         ; visit_GuardedGoto : 'c -> Expr.t -> 'g -> 'g -> 'f
-         ; visit_If : 'c -> Expr.t -> LCmd.t list -> LCmd.t list -> 'f
-         ; visit_Invariant : 'c -> Asrt.t -> string list -> 'f
-         ; visit_Consume : 'c -> Asrt.t -> string list -> 'f
-         ; visit_Produce : 'c -> Asrt.t -> 'f
-         ; visit_LAction : 'c -> string -> string -> Expr.t list -> 'f
-         ; visit_LList : 'c -> Literal.t list -> 'f
-         ; visit_LVar : 'c -> LVar.t -> 'f
-         ; visit_LeftShift : 'c -> 'f
-         ; visit_LeftShiftL : 'c -> 'f
-         ; visit_LeftShiftF : 'c -> 'f
-         ; visit_IsInt : 'c -> 'f
-         ; visit_ILessThan : 'c -> 'f
-         ; visit_ILessThanEqual : 'c -> 'f
-         ; visit_FLessThan : 'c -> 'f
-         ; visit_FLessThanEqual : 'c -> 'f
-         ; visit_ListType : 'c -> 'f
-         ; visit_Lit : 'c -> Literal.t -> 'f
-         ; visit_Loc : 'c -> string -> 'f
-         ; visit_LocalTime : 'c -> 'f
-         ; visit_Logic : 'c -> LCmd.t -> 'f
-         ; visit_LstCat : 'c -> 'f
-         ; visit_LstLen : 'c -> 'f
-         ; visit_LstNth : 'c -> 'f
-         ; visit_LstRepeat : 'c -> 'f
-         ; visit_LstRev : 'c -> 'f
-         ; visit_LstSub : 'c -> Expr.t -> Expr.t -> Expr.t -> 'f
-         ; visit_M_abs : 'c -> 'f
-         ; visit_M_acos : 'c -> 'f
-         ; visit_M_asin : 'c -> 'f
-         ; visit_M_atan : 'c -> 'f
-         ; visit_M_atan2 : 'c -> 'f
-         ; visit_M_ceil : 'c -> 'f
-         ; visit_M_cos : 'c -> 'f
-         ; visit_M_exp : 'c -> 'f
-         ; visit_M_floor : 'c -> 'f
-         ; visit_M_isNaN : 'c -> 'f
-         ; visit_M_log : 'c -> 'f
-         ; visit_M_pow : 'c -> 'f
-         ; visit_M_round : 'c -> 'f
-         ; visit_M_sgn : 'c -> 'f
-         ; visit_M_sin : 'c -> 'f
-         ; visit_M_sqrt : 'c -> 'f
-         ; visit_M_tan : 'c -> 'f
-         ; visit_Macro : 'c -> string -> Expr.t list -> 'f
-         ; visit_Max_float : 'c -> 'f
-         ; visit_MaxSafeInteger : 'c -> 'f
-         ; visit_Min_float : 'c -> 'f
-         ; visit_IMinus : 'c -> 'f
-         ; visit_FMinus : 'c -> 'f
-         ; visit_IMod : 'c -> 'f
-         ; visit_FMod : 'c -> 'f
-         ; visit_NOp : 'c -> NOp.t -> Expr.t list -> 'f
-         ; visit_NoneType : 'c -> 'f
-         ; visit_Nono : 'c -> 'f
-         ; visit_Normal : 'c -> 'f
-         ; visit_Not : 'c -> 'f
-         ; visit_Null : 'c -> 'f
-         ; visit_NullType : 'c -> 'f
-         ; visit_Int : 'c -> Z.t -> 'f
-         ; visit_Num : 'c -> float -> 'f
-         ; visit_IntType : 'c -> 'f
-         ; visit_NumberType : 'c -> 'f
-         ; visit_ObjectType : 'c -> 'f
-         ; visit_Or : 'c -> 'f
-         ; visit_PVar : 'c -> string -> 'f
-         ; visit_PhiAssignment : 'c -> (string * Expr.t list) list -> 'f
-         ; visit_Pi : 'c -> 'f
-         ; visit_IPlus : 'c -> 'f
-         ; visit_FPlus : 'c -> 'f
-         ; visit_Pred : 'c -> string -> Expr.t list -> 'f
-         ; visit_Pure : 'c -> Expr.t -> 'f
-         ; visit_Random : 'c -> 'f
-         ; visit_ReturnError : 'c -> 'f
-         ; visit_ReturnNormal : 'c -> 'f
-         ; visit_SL : 'c -> SLCmd.t -> 'f
-         ; visit_SepAssert : 'c -> Asrt.t -> string list -> 'f
-         ; visit_SetDiff : 'c -> 'f
-         ; visit_SetInter : 'c -> 'f
-         ; visit_SetMem : 'c -> 'f
-         ; visit_SetSub : 'c -> 'f
-         ; visit_SetToList : 'c -> 'f
-         ; visit_SetType : 'c -> 'f
-         ; visit_SetUnion : 'c -> 'f
-         ; visit_SignedRightShift : 'c -> 'f
-         ; visit_SignedRightShiftL : 'c -> 'f
-         ; visit_SignedRightShiftF : 'c -> 'f
-         ; visit_Skip : 'c -> 'f
-         ; visit_FreshSVar : 'c -> string -> 'f
-         ; visit_StrCat : 'c -> 'f
-         ; visit_StrLen : 'c -> 'f
-         ; visit_StrLess : 'c -> 'f
-         ; visit_IntToNum : 'c -> 'f
-         ; visit_NumToInt : 'c -> 'f
-         ; visit_StrLess : 'c -> 'f
-         ; visit_StrNth : 'c -> 'f
-         ; visit_String : 'c -> string -> 'f
-         ; visit_StringType : 'c -> 'f
-         ; visit_SymbExec : 'c -> 'f
-         ; visit_ITimes : 'c -> 'f
-         ; visit_FTimes : 'c -> 'f
-         ; visit_ToInt32Op : 'c -> 'f
-         ; visit_ToIntOp : 'c -> 'f
-         ; visit_ToNumberOp : 'c -> 'f
-         ; visit_ToStringOp : 'c -> 'f
-         ; visit_ToUint16Op : 'c -> 'f
-         ; visit_ToUint32Op : 'c -> 'f
-         ; visit_Type : 'c -> Type.t -> 'f
-         ; visit_TypeOf : 'c -> 'f
-         ; visit_TypeType : 'c -> 'f
-         ; visit_Types : 'c -> (Expr.t * Type.t) list -> 'f
-         ; visit_UTCTime : 'c -> 'f
-         ; visit_UnOp : 'c -> UnOp.t -> Expr.t -> 'f
-         ; visit_IUnaryMinus : 'c -> 'f
-         ; visit_FUnaryMinus : 'c -> 'f
-         ; visit_Undefined : 'c -> 'f
-         ; visit_UndefinedType : 'c -> 'f
-         ; visit_Unfold :
-             'c ->
-             string ->
-             Expr.t list ->
-             (string * string) list option ->
-             bool ->
-             'f
-         ; visit_Package :
-             'c -> string * Expr.t list -> string * Expr.t list -> 'f
-         ; visit_UnsignedRightShift : 'c -> 'f
-         ; visit_UnsignedRightShiftL : 'c -> 'f
-         ; visit_UnsignedRightShiftF : 'c -> 'f
-         ; visit_assertion_atom : 'c -> Asrt.atom -> 'f
-         ; visit_assertion : 'c -> Asrt.t -> 'f
-         ; visit_bindings : 'c -> string * (string * Expr.t) list -> 'f
-         ; visit_binop : 'c -> BinOp.t -> 'f
-         ; visit_bispec : 'c -> BiSpec.t -> 'f
-         ; visit_cmd : 'c -> 'g Cmd.t -> 'f
-         ; visit_position : 'c -> Location.position -> 'f
-         ; visit_location : 'c -> Location.t -> 'f
-         ; visit_constant : 'c -> Constant.t -> 'f
-         ; visit_expr : 'c -> Expr.t -> 'f
-         ; visit_flag : 'c -> Flag.t -> 'f
-         ; visit_lcmd : 'c -> LCmd.t -> 'f
-         ; visit_lemma : 'c -> Lemma.t -> 'f
-         ; visit_lemma_spec : 'c -> Lemma.spec -> 'f
-         ; visit_literal : 'c -> Literal.t -> 'f
-         ; visit_macro : 'c -> Macro.t -> 'f
-         ; visit_nop : 'c -> NOp.t -> 'f
-         ; visit_pred : 'c -> Pred.t -> 'f
-         ; visit_proc : 'c -> ('d, 'g) Proc.t -> 'f
-         ; visit_single_spec : 'c -> Spec.st -> 'f
-         ; visit_slcmd : 'c -> SLCmd.t -> 'f
-         ; visit_spec : 'c -> Spec.t -> 'f
-         ; visit_typ : 'c -> Type.t -> 'f
-         ; visit_unop : 'c -> UnOp.t -> 'f
-         ; .. >
-
-    method virtual private plus : 'f -> 'f -> 'f
-    method visit_'annot : 'c -> 'd -> 'f
-    method visit_'label : 'c -> 'g -> 'f
-    method visit_ALoc : 'c -> ALoc.t -> 'f
-    method visit_And : 'c -> 'f
-    method visit_Impl : 'c -> 'f
-    method visit_Apply : 'c -> string -> Expr.t -> 'g option -> 'f
-    method visit_ApplyLem : 'c -> string -> Expr.t list -> string list -> 'f
-    method visit_Arguments : 'c -> string -> 'f
-    method visit_Assert : 'c -> Expr.t -> 'f
-    method visit_Assignment : 'c -> string -> Expr.t -> 'f
-    method visit_Assume : 'c -> Expr.t -> 'f
-    method visit_AssumeType : 'c -> Expr.t -> Type.t -> 'f
-    method visit_BinOp : 'c -> Expr.t -> BinOp.t -> Expr.t -> 'f
-    method visit_BitwiseAnd : 'c -> 'f
-    method visit_BitwiseAndL : 'c -> 'f
-    method visit_BitwiseAndF : 'c -> 'f
-    method visit_BitwiseNot : 'c -> 'f
-    method visit_BitwiseOr : 'c -> 'f
-    method visit_BitwiseOrL : 'c -> 'f
-    method visit_BitwiseOrF : 'c -> 'f
-    method visit_BitwiseXor : 'c -> 'f
-    method visit_BitwiseXorL : 'c -> 'f
-    method visit_BitwiseXorF : 'c -> 'f
-    method visit_Bool : 'c -> bool -> 'f
-    method visit_BooleanType : 'c -> 'f
-    method visit_Branch : 'c -> Expr.t -> 'f
-    method visit_Bug : 'c -> 'f
-
-    method visit_Call :
-      'c ->
-      string ->
-      Expr.t ->
-      Expr.t list ->
-      'g option ->
-      (string * (string * Expr.t) list) option ->
-      'f
-
-    method visit_Car : 'c -> 'f
-    method visit_Cdr : 'c -> 'f
-    method visit_Constant : 'c -> Constant.t -> 'f
-    method visit_IDiv : 'c -> 'f
-    method visit_FDiv : 'c -> 'f
-
-    method visit_ECall :
-      'c -> string -> Expr.t -> Expr.t list -> 'g option -> 'f
-
-    method visit_EList : 'c -> Expr.t list -> 'f
-    method visit_ESet : 'c -> Expr.t list -> 'f
-    method visit_Exists : 'c -> (string * Type.t option) list -> Expr.t -> 'f
-    method visit_Emp : 'c -> 'f
-    method visit_Empty : 'c -> 'f
-    method visit_EmptyType : 'c -> 'f
-    method visit_Epsilon : 'c -> 'f
-    method visit_Equal : 'c -> 'f
-    method visit_Error : 'c -> 'f
-    method visit_Fail : 'c -> string -> Expr.t list -> 'f
-
-    method visit_Fold :
-      'c ->
-      string ->
-      Expr.t list ->
-      (string * (string * Expr.t) list) option ->
-      'f
-
-    method visit_ForAll : 'c -> (string * Type.t option) list -> Expr.t -> 'f
-    method visit_CorePred : 'c -> string -> Expr.t list -> Expr.t list -> 'f
-    method visit_Wand : 'c -> string * Expr.t list -> string * Expr.t list -> 'f
-    method visit_GUnfold : 'c -> string -> 'f
-    method visit_Goto : 'c -> 'g -> 'f
-    method visit_GuardedGoto : 'c -> Expr.t -> 'g -> 'g -> 'f
-    method visit_If : 'c -> Expr.t -> LCmd.t list -> LCmd.t list -> 'f
-    method visit_IsInt : 'c -> 'f
-    method visit_Invariant : 'c -> Asrt.t -> string list -> 'f
-    method visit_Consume : 'c -> Asrt.t -> string list -> 'f
-    method visit_Produce : 'c -> Asrt.t -> 'f
-    method visit_LAction : 'c -> string -> string -> Expr.t list -> 'f
-    method visit_LList : 'c -> Literal.t list -> 'f
-    method visit_LVar : 'c -> LVar.t -> 'f
-    method visit_LeftShift : 'c -> 'f
-    method visit_LeftShiftL : 'c -> 'f
-    method visit_LeftShiftF : 'c -> 'f
-    method visit_ILessThan : 'c -> 'f
-    method visit_ILessThanEqual : 'c -> 'f
-    method visit_FLessThan : 'c -> 'f
-    method visit_FLessThanEqual : 'c -> 'f
-    method visit_ListType : 'c -> 'f
-    method visit_Lit : 'c -> Literal.t -> 'f
-    method visit_Loc : 'c -> string -> 'f
-    method visit_LocalTime : 'c -> 'f
-    method visit_Logic : 'c -> LCmd.t -> 'f
-    method visit_LstCat : 'c -> 'f
-    method visit_LstLen : 'c -> 'f
-    method visit_LstNth : 'c -> 'f
-    method visit_LstRepeat : 'c -> 'f
-    method visit_LstRev : 'c -> 'f
-    method visit_LstSub : 'c -> Expr.t -> Expr.t -> Expr.t -> 'f
-    method visit_M_abs : 'c -> 'f
-    method visit_M_acos : 'c -> 'f
-    method visit_M_asin : 'c -> 'f
-    method visit_M_atan : 'c -> 'f
-    method visit_M_atan2 : 'c -> 'f
-    method visit_M_ceil : 'c -> 'f
-    method visit_M_cos : 'c -> 'f
-    method visit_M_exp : 'c -> 'f
-    method visit_M_floor : 'c -> 'f
-    method visit_M_isNaN : 'c -> 'f
-    method visit_M_log : 'c -> 'f
-    method visit_M_pow : 'c -> 'f
-    method visit_M_round : 'c -> 'f
-    method visit_M_sgn : 'c -> 'f
-    method visit_M_sin : 'c -> 'f
-    method visit_M_sqrt : 'c -> 'f
-    method visit_M_tan : 'c -> 'f
-    method visit_Macro : 'c -> string -> Expr.t list -> 'f
-    method visit_Max_float : 'c -> 'f
-    method visit_MaxSafeInteger : 'c -> 'f
-    method visit_Min_float : 'c -> 'f
-    method visit_IMinus : 'c -> 'f
-    method visit_FMinus : 'c -> 'f
-    method visit_IMod : 'c -> 'f
-    method visit_FMod : 'c -> 'f
-    method visit_NOp : 'c -> NOp.t -> Expr.t list -> 'f
-    method visit_NoneType : 'c -> 'f
-    method visit_Nono : 'c -> 'f
-    method visit_Normal : 'c -> 'f
-    method visit_Not : 'c -> 'f
-    method visit_Null : 'c -> 'f
-    method visit_NullType : 'c -> 'f
-    method visit_Int : 'c -> Z.t -> 'f
-    method visit_Num : 'c -> float -> 'f
-    method visit_IntType : 'c -> 'f
-    method visit_NumberType : 'c -> 'f
-    method visit_ObjectType : 'c -> 'f
-    method visit_Or : 'c -> 'f
-    method visit_PVar : 'c -> string -> 'f
-    method visit_PhiAssignment : 'c -> (string * Expr.t list) list -> 'f
-    method visit_Pi : 'c -> 'f
-    method visit_IPlus : 'c -> 'f
-    method visit_FPlus : 'c -> 'f
-    method visit_Pred : 'c -> string -> Expr.t list -> 'f
-    method visit_Pure : 'c -> Expr.t -> 'f
-    method visit_Random : 'c -> 'f
-    method visit_ReturnError : 'c -> 'f
-    method visit_ReturnNormal : 'c -> 'f
-    method visit_SL : 'c -> SLCmd.t -> 'f
-    method visit_SepAssert : 'c -> Asrt.t -> string list -> 'f
-    method visit_SetDiff : 'c -> 'f
-    method visit_SetInter : 'c -> 'f
-    method visit_SetMem : 'c -> 'f
-    method visit_SetSub : 'c -> 'f
-    method visit_SetToList : 'c -> 'f
-    method visit_SetType : 'c -> 'f
-    method visit_SetUnion : 'c -> 'f
-    method visit_SignedRightShift : 'c -> 'f
-    method visit_SignedRightShiftL : 'c -> 'f
-    method visit_SignedRightShiftF : 'c -> 'f
-    method visit_Skip : 'c -> 'f
-    method visit_FreshSVar : 'c -> string -> 'f
-    method visit_StrCat : 'c -> 'f
-    method visit_StrLen : 'c -> 'f
-    method visit_StrLess : 'c -> 'f
-    method visit_IntToNum : 'c -> 'f
-    method visit_NumToInt : 'c -> 'f
-    method visit_StrLess : 'c -> 'f
-    method visit_StrNth : 'c -> 'f
-    method visit_String : 'c -> string -> 'f
-    method visit_StringType : 'c -> 'f
-    method visit_SymbExec : 'c -> 'f
-    method visit_ITimes : 'c -> 'f
-    method visit_FTimes : 'c -> 'f
-    method visit_ToInt32Op : 'c -> 'f
-    method visit_ToIntOp : 'c -> 'f
-    method visit_ToNumberOp : 'c -> 'f
-    method visit_ToStringOp : 'c -> 'f
-    method visit_ToUint16Op : 'c -> 'f
-    method visit_ToUint32Op : 'c -> 'f
-    method visit_Type : 'c -> Type.t -> 'f
-    method visit_TypeOf : 'c -> 'f
-    method visit_TypeType : 'c -> 'f
-    method visit_Types : 'c -> (Expr.t * Type.t) list -> 'f
-    method visit_UTCTime : 'c -> 'f
-    method visit_UnOp : 'c -> UnOp.t -> Expr.t -> 'f
-    method visit_IUnaryMinus : 'c -> 'f
-    method visit_FUnaryMinus : 'c -> 'f
-    method visit_Undefined : 'c -> 'f
-    method visit_UndefinedType : 'c -> 'f
-
-    method visit_Unfold :
-      'c -> string -> Expr.t list -> (string * string) list option -> bool -> 'f
-
-    method visit_Package :
-      'c -> string * Expr.t list -> string * Expr.t list -> 'f
-
-    method visit_UnsignedRightShift : 'c -> 'f
-    method visit_UnsignedRightShiftL : 'c -> 'f
-    method visit_UnsignedRightShiftF : 'c -> 'f
-    method visit_assertion_atom : 'c -> Asrt.atom -> 'f
-    method visit_assertion : 'c -> Asrt.t -> 'f
-    method visit_bindings : 'c -> string * (string * Expr.t) list -> 'f
-    method visit_binop : 'c -> BinOp.t -> 'f
-    method visit_bispec : 'c -> BiSpec.t -> 'f
-    method visit_cmd : 'c -> 'g Cmd.t -> 'f
-    method visit_position : 'c -> Location.position -> 'f
-    method visit_location : 'c -> Location.t -> 'f
-    method visit_constant : 'c -> Constant.t -> 'f
-    method visit_expr : 'c -> Expr.t -> 'f
-    method visit_flag : 'c -> Flag.t -> 'f
-    method visit_lcmd : 'c -> LCmd.t -> 'f
-    method visit_lemma : 'c -> Lemma.t -> 'f
-    method visit_lemma_spec : 'c -> Lemma.spec -> 'f
-    method visit_literal : 'c -> Literal.t -> 'f
-    method visit_macro : 'c -> Macro.t -> 'f
-    method visit_nop : 'c -> NOp.t -> 'f
-    method visit_pred : 'c -> Pred.t -> 'f
-    method visit_proc : 'c -> ('d, 'g) Proc.t -> 'f
-    method visit_single_spec : 'c -> Spec.st -> 'f
-    method visit_slcmd : 'c -> SLCmd.t -> 'f
-    method visit_spec : 'c -> Spec.t -> 'f
-    method visit_typ : 'c -> Type.t -> 'f
-    method visit_unop : 'c -> UnOp.t -> 'f
-    method virtual private zero : 'f
-  end
-
-  class ['b] iter : object ('b)
-    constraint
-    'b = < visit_'annot : 'c -> 'd -> unit
-         ; visit_'label : 'c -> 'f -> unit
-         ; visit_ALoc : 'c -> string -> unit
-         ; visit_And : 'c -> unit
-         ; visit_Impl : 'c -> unit
-         ; visit_Apply : 'c -> string -> Expr.t -> 'f option -> unit
-         ; visit_ApplyLem : 'c -> string -> Expr.t list -> string list -> unit
-         ; visit_Arguments : 'c -> string -> unit
-         ; visit_Assert : 'c -> Expr.t -> unit
-         ; visit_Assignment : 'c -> string -> Expr.t -> unit
-         ; visit_Assume : 'c -> Expr.t -> unit
-         ; visit_AssumeType : 'c -> Expr.t -> Type.t -> unit
-         ; visit_BinOp : 'c -> Expr.t -> BinOp.t -> Expr.t -> unit
-         ; visit_BitwiseAnd : 'c -> unit
-         ; visit_BitwiseAndL : 'c -> unit
-         ; visit_BitwiseAndF : 'c -> unit
-         ; visit_BitwiseNot : 'c -> unit
-         ; visit_BitwiseOr : 'c -> unit
-         ; visit_BitwiseOrL : 'c -> unit
-         ; visit_BitwiseOrF : 'c -> unit
-         ; visit_BitwiseXor : 'c -> unit
-         ; visit_BitwiseXorL : 'c -> unit
-         ; visit_BitwiseXorF : 'c -> unit
-         ; visit_Bool : 'c -> bool -> unit
-         ; visit_BooleanType : 'c -> unit
-         ; visit_Branch : 'c -> Expr.t -> unit
-         ; visit_Bug : 'c -> unit
-         ; visit_Call :
-             'c ->
-             string ->
-             Expr.t ->
-             Expr.t list ->
-             'f option ->
-             Cmd.logic_bindings_t option ->
-             unit
-         ; visit_Car : 'c -> unit
-         ; visit_Cdr : 'c -> unit
-         ; visit_Constant : 'c -> Constant.t -> unit
-         ; visit_ECall :
-             'c -> string -> Expr.t -> Expr.t list -> 'f option -> unit
-         ; visit_EList : 'c -> Expr.t list -> unit
-         ; visit_ESet : 'c -> Expr.t list -> unit
-         ; visit_Exists : 'c -> (string * Type.t option) list -> Expr.t -> unit
-         ; visit_Emp : 'c -> unit
-         ; visit_Empty : 'c -> unit
-         ; visit_EmptyType : 'c -> unit
-         ; visit_Epsilon : 'c -> unit
-         ; visit_Equal : 'c -> unit
-         ; visit_Error : 'c -> unit
-         ; visit_FDiv : 'c -> unit
-         ; visit_FLessThan : 'c -> unit
-         ; visit_FLessThanEqual : 'c -> unit
-         ; visit_FMinus : 'c -> unit
-         ; visit_FMod : 'c -> unit
-         ; visit_FPlus : 'c -> unit
-         ; visit_FTimes : 'c -> unit
-         ; visit_FUnaryMinus : 'c -> unit
-         ; visit_Fail : 'c -> string -> Expr.t list -> unit
-         ; visit_Fold :
-             'c ->
-             string ->
-             Expr.t list ->
-             (string * (string * Expr.t) list) option ->
-             unit
-         ; visit_ForAll : 'c -> (string * Type.t option) list -> Expr.t -> unit
-         ; visit_CorePred : 'c -> string -> Expr.t list -> Expr.t list -> unit
-         ; visit_Wand :
-             'c -> string * Expr.t list -> string * Expr.t list -> unit
-         ; visit_GUnfold : 'c -> string -> unit
-         ; visit_Goto : 'c -> 'f -> unit
-         ; visit_GuardedGoto : 'c -> Expr.t -> 'f -> 'f -> unit
-         ; visit_IDiv : 'c -> unit
-         ; visit_ILessThan : 'c -> unit
-         ; visit_ILessThanEqual : 'c -> unit
-         ; visit_IMinus : 'c -> unit
-         ; visit_IMod : 'c -> unit
-         ; visit_IPlus : 'c -> unit
-         ; visit_ITimes : 'c -> unit
-         ; visit_IUnaryMinus : 'c -> unit
-         ; visit_If : 'c -> Expr.t -> LCmd.t list -> LCmd.t list -> unit
-         ; visit_Int : 'c -> Z.t -> unit
-         ; visit_IntType : 'c -> unit
-         ; visit_Invariant : 'c -> Asrt.t -> string list -> unit
-         ; visit_Consume : 'c -> Asrt.t -> string list -> unit
-         ; visit_Produce : 'c -> Asrt.t -> unit
-         ; visit_LAction : 'c -> string -> string -> Expr.t list -> unit
-         ; visit_LList : 'c -> Literal.t list -> unit
-         ; visit_LVar : 'c -> string -> unit
-         ; visit_LeftShift : 'c -> unit
-         ; visit_LeftShiftL : 'c -> unit
-         ; visit_LeftShiftF : 'c -> unit
-         ; visit_IsInt : 'c -> unit
-         ; visit_ListType : 'c -> unit
-         ; visit_Lit : 'c -> Literal.t -> unit
-         ; visit_Loc : 'c -> string -> unit
-         ; visit_LocalTime : 'c -> unit
-         ; visit_Logic : 'c -> LCmd.t -> unit
-         ; visit_LstCat : 'c -> unit
-         ; visit_LstLen : 'c -> unit
-         ; visit_LstNth : 'c -> unit
-         ; visit_LstRepeat : 'c -> unit
-         ; visit_LstRev : 'c -> unit
-         ; visit_LstSub : 'c -> Expr.t -> Expr.t -> Expr.t -> unit
-         ; visit_M_abs : 'c -> unit
-         ; visit_M_acos : 'c -> unit
-         ; visit_M_asin : 'c -> unit
-         ; visit_M_atan : 'c -> unit
-         ; visit_M_atan2 : 'c -> unit
-         ; visit_M_ceil : 'c -> unit
-         ; visit_M_cos : 'c -> unit
-         ; visit_M_exp : 'c -> unit
-         ; visit_M_floor : 'c -> unit
-         ; visit_M_isNaN : 'c -> unit
-         ; visit_M_log : 'c -> unit
-         ; visit_M_pow : 'c -> unit
-         ; visit_M_round : 'c -> unit
-         ; visit_M_sgn : 'c -> unit
-         ; visit_M_sin : 'c -> unit
-         ; visit_M_sqrt : 'c -> unit
-         ; visit_M_tan : 'c -> unit
-         ; visit_Macro : 'c -> string -> Expr.t list -> unit
-         ; visit_MaxSafeInteger : 'c -> unit
-         ; visit_Max_float : 'c -> unit
-         ; visit_Min_float : 'c -> unit
-         ; visit_NOp : 'c -> NOp.t -> Expr.t list -> unit
-         ; visit_NoneType : 'c -> unit
-         ; visit_Nono : 'c -> unit
-         ; visit_Normal : 'c -> unit
-         ; visit_Not : 'c -> unit
-         ; visit_Null : 'c -> unit
-         ; visit_NullType : 'c -> unit
-         ; visit_Num : 'c -> float -> unit
-         ; visit_NumberType : 'c -> unit
-         ; visit_ObjectType : 'c -> unit
-         ; visit_Or : 'c -> unit
-         ; visit_PVar : 'c -> string -> unit
-         ; visit_PhiAssignment : 'c -> (string * Expr.t list) list -> unit
-         ; visit_Pi : 'c -> unit
-         ; visit_Pred : 'c -> string -> Expr.t list -> unit
-         ; visit_Pure : 'c -> Expr.t -> unit
-         ; visit_Random : 'c -> unit
-         ; visit_ReturnError : 'c -> unit
-         ; visit_ReturnNormal : 'c -> unit
-         ; visit_SL : 'c -> SLCmd.t -> unit
-         ; visit_SepAssert : 'c -> Asrt.t -> string list -> unit
-         ; visit_SetDiff : 'c -> unit
-         ; visit_SetInter : 'c -> unit
-         ; visit_SetMem : 'c -> unit
-         ; visit_SetSub : 'c -> unit
-         ; visit_SetToList : 'c -> unit
-         ; visit_SetType : 'c -> unit
-         ; visit_SetUnion : 'c -> unit
-         ; visit_SignedRightShift : 'c -> unit
-         ; visit_SignedRightShiftL : 'c -> unit
-         ; visit_SignedRightShiftF : 'c -> unit
-         ; visit_Skip : 'c -> unit
-         ; visit_FreshSVar : 'c -> string -> unit
-         ; visit_StrCat : 'c -> unit
-         ; visit_StrLen : 'c -> unit
-         ; visit_StrLess : 'c -> unit
-         ; visit_IntToNum : 'c -> unit
-         ; visit_NumToInt : 'c -> unit
-         ; visit_StrNth : 'c -> unit
-         ; visit_String : 'c -> string -> unit
-         ; visit_StringType : 'c -> unit
-         ; visit_SymbExec : 'c -> unit
-         ; visit_ToInt32Op : 'c -> unit
-         ; visit_ToIntOp : 'c -> unit
-         ; visit_ToNumberOp : 'c -> unit
-         ; visit_ToStringOp : 'c -> unit
-         ; visit_ToUint16Op : 'c -> unit
-         ; visit_ToUint32Op : 'c -> unit
-         ; visit_Type : 'c -> Type.t -> unit
-         ; visit_TypeOf : 'c -> unit
-         ; visit_TypeType : 'c -> unit
-         ; visit_Types : 'c -> (Expr.t * Type.t) list -> unit
-         ; visit_UTCTime : 'c -> unit
-         ; visit_UnOp : 'c -> UnOp.t -> Expr.t -> unit
-         ; visit_Undefined : 'c -> unit
-         ; visit_UndefinedType : 'c -> unit
-         ; visit_Unfold :
-             'c ->
-             string ->
-             Expr.t list ->
-             (string * string) list option ->
-             bool ->
-             unit
-         ; visit_Package :
-             'c -> string * Expr.t list -> string * Expr.t list -> unit
-         ; visit_UnsignedRightShift : 'c -> unit
-         ; visit_UnsignedRightShiftL : 'c -> unit
-         ; visit_UnsignedRightShiftF : 'c -> unit
-         ; visit_assertion_atom : 'c -> Asrt.atom -> unit
-         ; visit_assertion : 'c -> Asrt.t -> unit
-         ; visit_bindings : 'c -> string * (string * Expr.t) list -> unit
-         ; visit_binop : 'c -> BinOp.t -> unit
-         ; visit_bispec : 'c -> BiSpec.t -> unit
-         ; visit_cmd : 'c -> 'f Cmd.t -> unit
-         ; visit_position : 'c -> Location.position -> unit
-         ; visit_location : 'c -> Location.t -> unit
-         ; visit_constant : 'c -> Constant.t -> unit
-         ; visit_expr : 'c -> Expr.t -> unit
-         ; visit_flag : 'c -> Flag.t -> unit
-         ; visit_lcmd : 'c -> LCmd.t -> unit
-         ; visit_lemma : 'c -> Lemma.t -> unit
-         ; visit_lemma_spec : 'c -> Lemma.spec -> unit
-         ; visit_literal : 'c -> Literal.t -> unit
-         ; visit_macro : 'c -> Macro.t -> unit
-         ; visit_nop : 'c -> NOp.t -> unit
-         ; visit_pred : 'c -> Pred.t -> unit
-         ; visit_proc : 'c -> ('d, 'f) Proc.t -> unit
-         ; visit_single_spec : 'c -> Spec.st -> unit
-         ; visit_slcmd : 'c -> SLCmd.t -> unit
-         ; visit_spec : 'c -> Spec.t -> unit
-         ; visit_typ : 'c -> Type.t -> unit
-         ; visit_unop : 'c -> UnOp.t -> unit
-         ; .. >
-
-    method visit_'annot : 'c -> 'd -> unit
-    method visit_'label : 'c -> 'f -> unit
-    method visit_ALoc : 'c -> string -> unit
-    method visit_And : 'c -> unit
-    method visit_Impl : 'c -> unit
-    method visit_Apply : 'c -> string -> Expr.t -> 'f option -> unit
-    method visit_ApplyLem : 'c -> string -> Expr.t list -> string list -> unit
-    method visit_Arguments : 'c -> string -> unit
-    method visit_Assert : 'c -> Expr.t -> unit
-    method visit_Assignment : 'c -> string -> Expr.t -> unit
-    method visit_Assume : 'c -> Expr.t -> unit
-    method visit_AssumeType : 'c -> Expr.t -> Type.t -> unit
-    method visit_BinOp : 'c -> Expr.t -> BinOp.t -> Expr.t -> unit
-    method visit_BitwiseAnd : 'c -> unit
-    method visit_BitwiseAndL : 'c -> unit
-    method visit_BitwiseAndF : 'c -> unit
-    method visit_BitwiseNot : 'c -> unit
-    method visit_BitwiseOr : 'c -> unit
-    method visit_BitwiseOrL : 'c -> unit
-    method visit_BitwiseOrF : 'c -> unit
-    method visit_BitwiseXor : 'c -> unit
-    method visit_BitwiseXorL : 'c -> unit
-    method visit_BitwiseXorF : 'c -> unit
-    method visit_Bool : 'c -> bool -> unit
-    method visit_BooleanType : 'c -> unit
-    method visit_Branch : 'c -> Expr.t -> unit
-    method visit_Bug : 'c -> unit
-
-    method visit_Call :
-      'c ->
-      string ->
-      Expr.t ->
-      Expr.t list ->
-      'f option ->
-      (string * (string * Expr.t) list) option ->
-      unit
-
-    method visit_Car : 'c -> unit
-    method visit_Cdr : 'c -> unit
-    method visit_Constant : 'c -> Constant.t -> unit
-
-    method visit_ECall :
-      'c -> string -> Expr.t -> Expr.t list -> 'f option -> unit
-
-    method visit_EList : 'c -> Expr.t list -> unit
-    method visit_ESet : 'c -> Expr.t list -> unit
-    method visit_Exists : 'c -> (string * Type.t option) list -> Expr.t -> unit
-    method visit_Emp : 'c -> unit
-    method visit_Empty : 'c -> unit
-    method visit_EmptyType : 'c -> unit
-    method visit_Epsilon : 'c -> unit
-    method visit_Equal : 'c -> unit
-    method visit_Error : 'c -> unit
-    method visit_FDiv : 'c -> unit
-    method visit_FLessThan : 'c -> unit
-    method visit_FLessThanEqual : 'c -> unit
-    method visit_FMinus : 'c -> unit
-    method visit_FMod : 'c -> unit
-    method visit_FPlus : 'c -> unit
-    method visit_FTimes : 'c -> unit
-    method visit_FUnaryMinus : 'c -> unit
-    method visit_Fail : 'c -> string -> Expr.t list -> unit
-
-    method visit_Fold :
-      'c ->
-      string ->
-      Expr.t list ->
-      (string * (string * Expr.t) list) option ->
-      unit
-
-    method visit_ForAll : 'c -> (string * Type.t option) list -> Expr.t -> unit
-    method visit_CorePred : 'c -> string -> Expr.t list -> Expr.t list -> unit
-
-    method visit_Wand :
-      'c -> string * Expr.t list -> string * Expr.t list -> unit
-
-    method visit_GUnfold : 'c -> string -> unit
-    method visit_Goto : 'c -> 'f -> unit
-    method visit_GuardedGoto : 'c -> Expr.t -> 'f -> 'f -> unit
-    method visit_IDiv : 'c -> unit
-    method visit_ILessThan : 'c -> unit
-    method visit_ILessThanEqual : 'c -> unit
-    method visit_IMinus : 'c -> unit
-    method visit_IMod : 'c -> unit
-    method visit_IPlus : 'c -> unit
-    method visit_ITimes : 'c -> unit
-    method visit_IUnaryMinus : 'c -> unit
-    method visit_If : 'c -> Expr.t -> LCmd.t list -> LCmd.t list -> unit
-    method visit_Int : 'c -> Z.t -> unit
-    method visit_IntType : 'c -> unit
-    method visit_Invariant : 'c -> Asrt.t -> string list -> unit
-    method visit_Consume : 'c -> Asrt.t -> string list -> unit
-    method visit_Produce : 'c -> Asrt.t -> unit
-    method visit_LAction : 'c -> string -> string -> Expr.t list -> unit
-    method visit_LList : 'c -> Literal.t list -> unit
-    method visit_LVar : 'c -> string -> unit
-    method visit_LeftShift : 'c -> unit
-    method visit_LeftShiftL : 'c -> unit
-    method visit_LeftShiftF : 'c -> unit
-    method visit_IsInt : 'c -> unit
-    method visit_ListType : 'c -> unit
-    method visit_Lit : 'c -> Literal.t -> unit
-    method visit_Loc : 'c -> string -> unit
-    method visit_LocalTime : 'c -> unit
-    method visit_Logic : 'c -> LCmd.t -> unit
-    method visit_LstCat : 'c -> unit
-    method visit_LstLen : 'c -> unit
-    method visit_LstNth : 'c -> unit
-    method visit_LstRepeat : 'c -> unit
-    method visit_LstRev : 'c -> unit
-    method visit_LstSub : 'c -> Expr.t -> Expr.t -> Expr.t -> unit
-    method visit_M_abs : 'c -> unit
-    method visit_M_acos : 'c -> unit
-    method visit_M_asin : 'c -> unit
-    method visit_M_atan : 'c -> unit
-    method visit_M_atan2 : 'c -> unit
-    method visit_M_ceil : 'c -> unit
-    method visit_M_cos : 'c -> unit
-    method visit_M_exp : 'c -> unit
-    method visit_M_floor : 'c -> unit
-    method visit_M_isNaN : 'c -> unit
-    method visit_M_log : 'c -> unit
-    method visit_M_pow : 'c -> unit
-    method visit_M_round : 'c -> unit
-    method visit_M_sgn : 'c -> unit
-    method visit_M_sin : 'c -> unit
-    method visit_M_sqrt : 'c -> unit
-    method visit_M_tan : 'c -> unit
-    method visit_Macro : 'c -> string -> Expr.t list -> unit
-    method visit_MaxSafeInteger : 'c -> unit
-    method visit_Max_float : 'c -> unit
-    method visit_Min_float : 'c -> unit
-    method visit_NOp : 'c -> NOp.t -> Expr.t list -> unit
-    method visit_NoneType : 'c -> unit
-    method visit_Nono : 'c -> unit
-    method visit_Normal : 'c -> unit
-    method visit_Not : 'c -> unit
-    method visit_Null : 'c -> unit
-    method visit_NullType : 'c -> unit
-    method visit_Num : 'c -> float -> unit
-    method visit_NumberType : 'c -> unit
-    method visit_ObjectType : 'c -> unit
-    method visit_Or : 'c -> unit
-    method visit_PVar : 'c -> string -> unit
-    method visit_PhiAssignment : 'c -> (string * Expr.t list) list -> unit
-    method visit_Pi : 'c -> unit
-    method visit_Pred : 'c -> string -> Expr.t list -> unit
-    method visit_Pure : 'c -> Expr.t -> unit
-    method visit_Random : 'c -> unit
-    method visit_ReturnError : 'c -> unit
-    method visit_ReturnNormal : 'c -> unit
-    method visit_SL : 'c -> SLCmd.t -> unit
-    method visit_SepAssert : 'c -> Asrt.t -> string list -> unit
-    method visit_SetDiff : 'c -> unit
-    method visit_SetInter : 'c -> unit
-    method visit_SetMem : 'c -> unit
-    method visit_SetSub : 'c -> unit
-    method visit_SetToList : 'c -> unit
-    method visit_SetType : 'c -> unit
-    method visit_SetUnion : 'c -> unit
-    method visit_SignedRightShift : 'c -> unit
-    method visit_SignedRightShiftL : 'c -> unit
-    method visit_SignedRightShiftF : 'c -> unit
-    method visit_Skip : 'c -> unit
-    method visit_FreshSVar : 'c -> string -> unit
-    method visit_StrCat : 'c -> unit
-    method visit_StrLen : 'c -> unit
-    method visit_StrLess : 'c -> unit
-    method visit_IntToNum : 'c -> unit
-    method visit_NumToInt : 'c -> unit
-    method visit_StrNth : 'c -> unit
-    method visit_String : 'c -> string -> unit
-    method visit_StringType : 'c -> unit
-    method visit_SymbExec : 'c -> unit
-    method visit_ToInt32Op : 'c -> unit
-    method visit_ToIntOp : 'c -> unit
-    method visit_ToNumberOp : 'c -> unit
-    method visit_ToStringOp : 'c -> unit
-    method visit_ToUint16Op : 'c -> unit
-    method visit_ToUint32Op : 'c -> unit
-    method visit_Type : 'c -> Type.t -> unit
-    method visit_TypeOf : 'c -> unit
-    method visit_TypeType : 'c -> unit
-    method visit_Types : 'c -> (Expr.t * Type.t) list -> unit
-    method visit_UTCTime : 'c -> unit
-    method visit_UnOp : 'c -> UnOp.t -> Expr.t -> unit
-    method visit_Undefined : 'c -> unit
-    method visit_UndefinedType : 'c -> unit
-
-    method visit_Unfold :
-      'c ->
-      string ->
-      Expr.t list ->
-      (string * string) list option ->
-      bool ->
-      unit
-
-    method visit_Package :
-      'c -> string * Expr.t list -> string * Expr.t list -> unit
-
-    method visit_UnsignedRightShift : 'c -> unit
-    method visit_UnsignedRightShiftL : 'c -> unit
-    method visit_UnsignedRightShiftF : 'c -> unit
-
-    method private visit_array :
-      'env 'a. ('env -> 'a -> unit) -> 'env -> 'a array -> unit
-
-    method visit_assertion_atom : 'c -> Asrt.atom -> unit
-    method visit_assertion : 'c -> Asrt.t -> unit
-    method visit_bindings : 'c -> string * (string * Expr.t) list -> unit
-    method visit_binop : 'c -> BinOp.t -> unit
-    method visit_bispec : 'c -> BiSpec.t -> unit
-    method private visit_bool : 'env. 'env -> bool -> unit
-    method private visit_bytes : 'env. 'env -> bytes -> unit
-    method private visit_char : 'env. 'env -> char -> unit
-    method visit_cmd : 'c -> 'f Cmd.t -> unit
-    method visit_position : 'c -> Location.position -> unit
-    method visit_location : 'c -> Location.t -> unit
-    method visit_constant : 'c -> Constant.t -> unit
-    method visit_expr : 'c -> Expr.t -> unit
-    method visit_flag : 'c -> Flag.t -> unit
-    method private visit_float : 'env. 'env -> float -> unit
-    method private visit_int : 'env. 'env -> int -> unit
-    method private visit_int32 : 'env. 'env -> int32 -> unit
-    method private visit_int64 : 'env. 'env -> int64 -> unit
-
-    method private visit_lazy_t :
-      'env 'a. ('env -> 'a -> unit) -> 'env -> 'a Lazy.t -> unit
-
-    method visit_lcmd : 'c -> LCmd.t -> unit
-    method visit_lemma : 'c -> Lemma.t -> unit
-    method visit_lemma_spec : 'c -> Lemma.spec -> unit
-
-    method private visit_list :
-      'env 'a. ('env -> 'a -> unit) -> 'env -> 'a list -> unit
-
-    method visit_literal : 'c -> Literal.t -> unit
-    method visit_macro : 'c -> Macro.t -> unit
-    method private visit_nativeint : 'env. 'env -> nativeint -> unit
-    method visit_nop : 'c -> NOp.t -> unit
-
-    method private visit_option :
-      'env 'a. ('env -> 'a -> unit) -> 'env -> 'a option -> unit
-
-    method visit_pred : 'c -> Pred.t -> unit
-    method visit_proc : 'c -> ('d, 'f) Proc.t -> unit
-
-    method private visit_ref :
-      'env 'a. ('env -> 'a -> unit) -> 'env -> 'a ref -> unit
-
-    method private visit_result :
-      'env 'a 'e.
-      ('env -> 'a -> unit) ->
-      ('env -> 'e -> unit) ->
-      'env ->
-      ('a, 'e) Result.result ->
-      unit
-
-    method visit_single_spec : 'c -> Spec.st -> unit
-    method visit_slcmd : 'c -> SLCmd.t -> unit
-    method visit_spec : 'c -> Spec.t -> unit
-    method private visit_string : 'env. 'env -> string -> unit
-    method visit_typ : 'c -> Type.t -> unit
-    method private visit_unit : 'env. 'env -> unit -> unit
-    method visit_unop : 'c -> UnOp.t -> unit
-  end
-
-  module Utils : sig
-    module SS = Containers.SS
-
-    class list_monoid : object
-      method private zero : 'b list
-      method private plus : 'a list -> 'a list -> 'a list
-    end
-
-    (** Same as list_monoid but uses [rev_append] as [plus]. Will break any order-conservation *)
-    class non_ordered_list_monoid : object
-      method private zero : 'b list
-      method private plus : 'a list -> 'a list -> 'a list
-    end
-
-    class ss_monoid : object
-      method private zero : SS.t
-      method private plus : SS.t -> SS.t -> SS.t
-    end
-
-    class two_list_monoid : object
-      method private zero : 'c list * 'd list
-
-      method private plus :
-        'a list * 'b list -> 'a list * 'b list -> 'a list * 'b list
-    end
-  end
-end
->>>>>>> 0675ef3e
+module Visitors = Visitors