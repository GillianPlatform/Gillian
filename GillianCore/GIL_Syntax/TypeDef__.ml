--- conflicted
+++ resolved
@@ -1,12 +1,9 @@
-<<<<<<< HEAD
 let z_to_yojson z = `String (Z.to_string z)
 
 let z_of_yojson = function
   | `String s -> ( try Ok (Z.of_string s) with Invalid_argument m -> Error m)
   | _ -> Error "Invalid yojson for Z"
 
-type constant =
-=======
 type position = Location.position = { pos_line : int; pos_column : int }
 
 and location = Location.t = {
@@ -16,7 +13,6 @@
 }
 
 and constant =
->>>>>>> 0675ef3e
   | Min_float
   | Max_float
   | MaxSafeInteger
