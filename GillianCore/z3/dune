(library
 (name z3_encoding)
 (public_name gillian.z3_encoding)
<<<<<<< HEAD
 (libraries z3 gil_syntax logging utils))
=======
 (libraries z3 gil_syntax logging utils)
 (flags :standard -open Utils.Prelude))
>>>>>>> 04d4fbf2
<|MERGE_RESOLUTION|>--- conflicted
+++ resolved
@@ -1,9 +1,5 @@
 (library
  (name z3_encoding)
  (public_name gillian.z3_encoding)
-<<<<<<< HEAD
- (libraries z3 gil_syntax logging utils))
-=======
  (libraries z3 gil_syntax logging utils)
- (flags :standard -open Utils.Prelude))
->>>>>>> 04d4fbf2
+ (flags :standard -open Utils.Prelude))