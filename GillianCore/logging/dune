--- conflicted
+++ resolved
@@ -1,10 +1,6 @@
 (library
  (name logging)
  (public_name gillian.logging)
-<<<<<<< HEAD
- (libraries fmt sqlite3 uuidm)
-=======
  (libraries fmt sqlite3)
->>>>>>> c680f2b0
  (preprocess
   (pps ppx_deriving.std ppx_deriving_yojson)))