--- conflicted
+++ resolved
@@ -2,20 +2,19 @@
 module Mode = Mode
 module Report = Report
 module Reporter = Reporter
-module FileReporter = FileReporter
-module DatabaseReporter = DatabaseReporter
 module Loggable = Loggable
 module LogQueryer = LogQueryer
-<<<<<<< HEAD
-=======
 module ReportId = ReportId
->>>>>>> c680f2b0
 
 let () =
   Printexc.register_printer (function
     | Failure s ->
         Some (Format.asprintf "!!!!!!!!!!\nFAILURE:\n%s\n!!!!!!!!!!\n\n" s)
     | _         -> None)
+
+let file_reporter : Reporter.t = (module FileReporter)
+
+let database_reporter : Reporter.t = (module DatabaseReporter)
 
 let reporters = ref []
 
@@ -46,11 +45,7 @@
       ReportBuilder.make ?title ~content:loggable ~type_ ?severity ()
     in
     let () = log_on_all_reporters report in
-<<<<<<< HEAD
-    Some (Uuidm.to_string report.id)
-=======
     Some report.id
->>>>>>> c680f2b0
   else None
 
 let normal ?title ?severity msgf = log Normal ?title ?severity msgf
