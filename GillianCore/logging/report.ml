--- conflicted
+++ resolved
@@ -1,26 +1,6 @@
 type severity = Info | Log | Success | Error | Warning
 [@@deriving enum, yojson]
 
-<<<<<<< HEAD
-let uuidm_to_yojson uuidm = `String (Uuidm.to_string uuidm)
-
-let uuidm_of_yojson yojson =
-  Option.to_result ~none:"uuidm should e a string"
-    (match yojson with
-    | `String s -> Uuidm.of_string s
-    | _         -> None)
-
-type severity = Info | Log | Success | Error | Warning
-[@@deriving enum, yojson]
-
-type t = {
-  id : uuidm;
-  title : string;
-  elapsed_time : float;
-  previous : uuidm option;
-  parent : uuidm option;
-  content : Loggable.loggable;
-=======
 type t = {
   id : ReportId.t;
   title : string;
@@ -28,7 +8,6 @@
   previous : ReportId.t option;
   parent : ReportId.t option;
   content : Loggable.t;
->>>>>>> c680f2b0
   severity : severity;
   type_ : string;
 }