<<<<<<< HEAD
(**
    Module for building reports
*)

let seed = Random.State.make_self_init ()

let previous : Report.uuidm option ref = ref Option.none

let parents : Report.uuidm Stack.t = Stack.create ()

let make
    ?title
    ~(content : Loggable.loggable)
    ~(type_ : string)
    ?(severity = Report.Log)
    () =
=======
let previous : ReportId.t option ref = ref None

let parents : ReportId.t Stack.t = Stack.create ()

let make
    ?title ~(content : Loggable.t) ~(type_ : string) ?(severity = Report.Log) ()
    =
>>>>>>> c680f2b0
  let title =
    match title with
    | None       -> type_
    | Some title -> title
  in
  let report : Report.t =
    {
<<<<<<< HEAD
      id = Uuidm.v4_gen seed ();
=======
      id = ReportId.next ();
>>>>>>> c680f2b0
      title;
      elapsed_time = Sys.time ();
      previous = !previous;
      parent = Stack.top_opt parents;
      content;
      severity;
      type_;
    }
  in
  previous := Some report.id;
  report

let start_phase level ?title ?severity () =
  if Mode.should_log level then (
    let report =
      make ?title
        ~content:(Loggable.make_string "*** Phase ***")
        ~type_:LoggingConstants.ContentType.phase ?severity ()
    in
    previous := None;
    Stack.push report.id parents;
    Some report)
  else None

let end_phase = function
<<<<<<< HEAD
  | None            -> ()
  | Some uuid as id ->
      let parent_uuid = Stack.pop parents in
      assert (Uuidm.equal uuid parent_uuid);
      previous := id
=======
  | None               -> ()
  | Some rid as id_opt ->
      let parent_id = Stack.pop parents in
      assert (ReportId.equal rid parent_id);
      previous := id_opt
>>>>>>> c680f2b0

let get_cur_parent_id () = Stack.top_opt parents<|MERGE_RESOLUTION|>--- conflicted
+++ resolved
@@ -1,21 +1,3 @@
-<<<<<<< HEAD
-(**
-    Module for building reports
-*)
-
-let seed = Random.State.make_self_init ()
-
-let previous : Report.uuidm option ref = ref Option.none
-
-let parents : Report.uuidm Stack.t = Stack.create ()
-
-let make
-    ?title
-    ~(content : Loggable.loggable)
-    ~(type_ : string)
-    ?(severity = Report.Log)
-    () =
-=======
 let previous : ReportId.t option ref = ref None
 
 let parents : ReportId.t Stack.t = Stack.create ()
@@ -23,7 +5,6 @@
 let make
     ?title ~(content : Loggable.t) ~(type_ : string) ?(severity = Report.Log) ()
     =
->>>>>>> c680f2b0
   let title =
     match title with
     | None       -> type_
@@ -31,11 +12,7 @@
   in
   let report : Report.t =
     {
-<<<<<<< HEAD
-      id = Uuidm.v4_gen seed ();
-=======
       id = ReportId.next ();
->>>>>>> c680f2b0
       title;
       elapsed_time = Sys.time ();
       previous = !previous;
@@ -61,18 +38,10 @@
   else None
 
 let end_phase = function
-<<<<<<< HEAD
-  | None            -> ()
-  | Some uuid as id ->
-      let parent_uuid = Stack.pop parents in
-      assert (Uuidm.equal uuid parent_uuid);
-      previous := id
-=======
   | None               -> ()
   | Some rid as id_opt ->
       let parent_id = Stack.pop parents in
       assert (ReportId.equal rid parent_id);
       previous := id_opt
->>>>>>> c680f2b0
 
 let get_cur_parent_id () = Stack.top_opt parents