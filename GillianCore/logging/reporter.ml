(**
    Interface for a reporter
*)

module type S = sig
  (** Initializes the reporter *)
  val initialize : unit -> unit

  (** Logs a report *)
  val log : Report.t -> unit

  (** Runs any clean up code *)
  val wrap_up : unit -> unit
end

<<<<<<< HEAD
(** Calls a given reporter module's `initialize` function *)
let initialize (reporter : (module S)) : unit =
=======
type t = (module S)

(** Calls a given reporter module's `initialize` function *)
let initialize (reporter : t) : unit =
>>>>>>> c680f2b0
  let (module R) = reporter in
  R.initialize ()

(** Calls a given reporter module's `log` function *)
<<<<<<< HEAD
let log (reporter : (module S)) (report : Report.t) : unit =
=======
let log (reporter : t) (report : Report.t) : unit =
>>>>>>> c680f2b0
  let (module R) = reporter in
  R.log report

(** Calls a given reporter module's `wrap_up` function *)
<<<<<<< HEAD
let wrap_up (reporter : (module S)) : unit =
=======
let wrap_up (reporter : t) : unit =
>>>>>>> c680f2b0
  let (module R) = reporter in
  R.wrap_up ()<|MERGE_RESOLUTION|>--- conflicted
+++ resolved
@@ -13,32 +13,19 @@
   val wrap_up : unit -> unit
 end
 
-<<<<<<< HEAD
-(** Calls a given reporter module's `initialize` function *)
-let initialize (reporter : (module S)) : unit =
-=======
 type t = (module S)
 
 (** Calls a given reporter module's `initialize` function *)
 let initialize (reporter : t) : unit =
->>>>>>> c680f2b0
   let (module R) = reporter in
   R.initialize ()
 
 (** Calls a given reporter module's `log` function *)
-<<<<<<< HEAD
-let log (reporter : (module S)) (report : Report.t) : unit =
-=======
 let log (reporter : t) (report : Report.t) : unit =
->>>>>>> c680f2b0
   let (module R) = reporter in
   R.log report
 
 (** Calls a given reporter module's `wrap_up` function *)
-<<<<<<< HEAD
-let wrap_up (reporter : (module S)) : unit =
-=======
 let wrap_up (reporter : t) : unit =
->>>>>>> c680f2b0
   let (module R) = reporter in
   R.wrap_up ()