--- conflicted
+++ resolved
@@ -8,23 +8,11 @@
 
 let log (report : Report.t) =
   if report.type_ <> LoggingConstants.ContentType.debug then
-<<<<<<< HEAD
-    let id = Sqlite3.Data.TEXT (Uuidm.to_string report.id) in
-    let title = Sqlite3.Data.TEXT report.title in
-    let elapsed_time = Sqlite3.Data.FLOAT report.elapsed_time in
-    let previous =
-      Sqlite3.Data.opt_text (Option.map Uuidm.to_string report.previous)
-    in
-    let parent =
-      Sqlite3.Data.opt_text (Option.map Uuidm.to_string report.parent)
-    in
-=======
     let id = Sqlite3.Data.INT report.id in
     let title = Sqlite3.Data.TEXT report.title in
     let elapsed_time = Sqlite3.Data.FLOAT report.elapsed_time in
     let previous = Sqlite3.Data.opt_int64 report.previous in
     let parent = Sqlite3.Data.opt_int64 report.parent in
->>>>>>> c680f2b0
     let content =
       Sqlite3.Data.TEXT
         (Yojson.Safe.to_string (Loggable.loggable_to_yojson report.content))
