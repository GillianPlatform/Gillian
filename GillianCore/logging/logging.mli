--- conflicted
+++ resolved
@@ -15,49 +15,6 @@
 
   (** Sets the logging mode *)
   val set_mode : t -> unit
-<<<<<<< HEAD
-
-  (** Pretty print function for logging mode type  *)
-  val pp : Format.formatter -> t -> unit
-end
-
-module Reporter : sig
-  module type S = sig
-    (** Initializes the reporter *)
-    val initialize : unit -> unit
-
-    (** Logs a report *)
-    val log : Report.t -> unit
-
-    (** Runs any clean up code *)
-    val wrap_up : unit -> unit
-  end
-end
-
-module DatabaseReporter : Reporter.S
-
-module FileReporter : Reporter.S
-
-module Loggable : sig
-  (** Module specifying functions required for a type to be loggable *)
-  module type t = sig
-    (** Type to be logged *)
-    type t [@@deriving yojson]
-
-    (** Pretty printer for the type *)
-    val pp : Format.formatter -> t -> unit
-  end
-
-  (** Type for a module which specifies functions required for a type to be loggable *)
-  type 'a t = (module t with type t = 'a)
-
-  (** Type storing the functions required to log the specified type and the
-      actual content to be logged *)
-  type loggable = L : ('a t * 'a) -> loggable
-
-  (** Converts a loggable to Yojson *)
-  val loggable_to_yojson : loggable -> Yojson.Safe.t
-=======
 
   (** Pretty print function for logging mode type  *)
   val pp : Format.formatter -> t -> unit
@@ -65,30 +22,33 @@
 
 module ReportId : sig
   type t
+
+  val equal : t -> t -> bool
+
+  val pp : Format.formatter -> t -> unit
 end
 
 module Reporter : sig
-  module type S = sig
-    (** Initializes the reporter *)
-    val initialize : unit -> unit
+  type t
 
-    (** Logs a report *)
-    val log : Report.t -> unit
+  (** Calls a given reporter module's `initialize` function *)
+  val initialize : t -> unit
 
-    (** Runs any clean up code *)
-    val wrap_up : unit -> unit
-  end
+  (** Calls a given reporter module's `log` function *)
+  val log : t -> Report.t -> unit
+
+  (** Calls a given reporter module's `wrap_up` function *)
+  val wrap_up : t -> unit
 end
 
-module DatabaseReporter : Reporter.S
+val database_reporter : Reporter.t
 
-module FileReporter : Reporter.S
+val file_reporter : Reporter.t
 
 module Loggable : sig
   (** Type storing the functions required to log the specified type and the
       actual content to be logged *)
   type t
->>>>>>> c680f2b0
 
   (** Returns a loggable, given the required functions and content *)
   val make :
@@ -96,34 +56,20 @@
     (Yojson.Safe.t -> ('a, string) result) ->
     ('a -> Yojson.Safe.t) ->
     'a ->
-<<<<<<< HEAD
-    loggable
-end
-
-module LogQueryer : sig
-  (* Enables the LogQueryer. Should be called only if DatabaseReporter is
-     enabled *)
-  val enable : unit -> unit
-
-  (* Returns the content and the content type given the report id *)
-  val get_report : string -> (string * string) option
-
-=======
     t
 end
 
 module LogQueryer : sig
   (* Returns the content and the content type given the report id *)
-  val get_report : string -> (string * string) option
+  val get_report : ReportId.t -> (string * string) option
 
->>>>>>> c680f2b0
   (* Returns the previous report id which has type cmd_step given the current
      report id *)
-  val get_previous_report_id : string -> string option
+  val get_previous_report_id : ReportId.t -> ReportId.t option
 
   (* Returns the next report id which has type cmd_step given the current
      report id *)
-  val get_next_report_id : string -> string option
+  val get_next_report_id : ReportId.t -> ReportId.t option
 
   (* Returns the annotation corresponding to the previous set freed action
      for a given location in the current phase if it exists *)
@@ -132,7 +78,7 @@
 
 (** Initializes the logging module with the specified reporters and initializes
     the reporters *)
-val initialize : (module Reporter.S) list -> unit
+val initialize : Reporter.t list -> unit
 
 (** Runs any clean up code *)
 val wrap_up : unit -> unit
@@ -165,15 +111,9 @@
 val normal_specific :
   ?title:string ->
   ?severity:Report.severity ->
-<<<<<<< HEAD
-  Loggable.loggable ->
-  string ->
-  string option
-=======
   Loggable.t ->
   string ->
   ReportId.t option
->>>>>>> c680f2b0
 
 (** Logs a type at the `Verbose` logging level given a loggable and its content
     type (which should be one of the predefined strings in the
@@ -182,15 +122,9 @@
 val verbose_specific :
   ?title:string ->
   ?severity:Report.severity ->
-<<<<<<< HEAD
-  Loggable.loggable ->
-  string ->
-  string option
-=======
   Loggable.t ->
   string ->
   ReportId.t option
->>>>>>> c680f2b0
 
 (** Logs a type at the `TMI` logging level given a loggable and its content
     type (which should be one of the predefined strings in the
@@ -199,15 +133,9 @@
 val tmi_specific :
   ?title:string ->
   ?severity:Report.severity ->
-<<<<<<< HEAD
-  Loggable.loggable ->
-  string ->
-  string option
-=======
   Loggable.t ->
   string ->
   ReportId.t option
->>>>>>> c680f2b0
 
 (** Writes the string and then raises a failure. *)
 val fail : string -> 'a
@@ -217,20 +145,6 @@
 
 (** Starts a phase with logging level set to `Normal` *)
 val normal_phase :
-<<<<<<< HEAD
-  ?title:string -> ?severity:Report.severity -> unit -> Report.uuidm option
-
-(** Starts a phase with logging level set to `Verbose` *)
-val verbose_phase :
-  ?title:string -> ?severity:Report.severity -> unit -> Report.uuidm option
-
-(** Starts a phase with logging level set to `TMI` *)
-val tmi_phase :
-  ?title:string -> ?severity:Report.severity -> unit -> Report.uuidm option
-
-(** Ends the phase corresponding to the specified report id *)
-val end_phase : Report.uuidm option -> unit
-=======
   ?title:string -> ?severity:Report.severity -> unit -> ReportId.t option
 
 (** Starts a phase with logging level set to `Verbose` *)
@@ -243,7 +157,6 @@
 
 (** Ends the phase corresponding to the specified report id *)
 val end_phase : ReportId.t option -> unit
->>>>>>> c680f2b0
 
 (** Runs the specified function within a phase with logging level set to
     `Normal` *)
