--- conflicted
+++ resolved
@@ -1776,25 +1776,14 @@
           L.verbose (fun m -> m "No fold recovery tactic");
           Error "None"
     in
-<<<<<<< HEAD
     (* This matches the legacy behaviour *)
     let unfold_values = Option.value ~default:[] tactic.try_unfold in
-    match unfold_with_vals ~auto_level:`High astate unfold_values with
+    match unfold_with_vals' ~auto_level:`High astate unfold_values with
     | None ->
         Fmt.error "try_fold: %s\ntry_unfold: Automatic unfold failed" fold_error
-    | Some next_states -> Ok (List.map (fun (_, astate) -> astate) next_states)
-=======
-    let- unfold_error =
-      (* This matches the legacy behaviour *)
-      let unfold_values = Option.value ~default:[] tactic.try_unfold in
-      match unfold_with_vals' ~auto_level:`High astate unfold_values with
-      | None -> Error "Automatic unfold failed"
-      | Some (pname, next_states) ->
-          let sp = List.map (fun (_, astate) -> astate) next_states in
-          Ok (sp, Try_unfold (pname, unfold_values))
-    in
-    Fmt.error "try_fold: %s\ntry_unfold: %s" fold_error unfold_error
->>>>>>> 0675ef3e
+    | Some (pname, next_states) ->
+        let sp = List.map snd next_states in
+        Ok (sp, Try_unfold (pname, unfold_values))
 
   let unfold_with_vals
       ~(auto_level : [ `High | `Low ])
