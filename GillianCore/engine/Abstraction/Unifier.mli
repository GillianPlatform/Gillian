type unify_kind = Postcondition | Fold | FunctionCall | Invariant | LogicCommand

module type S = sig
  type vt
  type st
  type err_t
  type state_t
  type preds_t
  type variants_t = (string, Expr.t option) Hashtbl.t [@@deriving yojson]
  type t = state_t * preds_t * UP.preds_tbl_t * variants_t
  type post_res = (Flag.t * Asrt.t list) option
  type search_state = (t * st * UP.t) list * err_t list
  type up_u_res = UPUSucc of (t * st * post_res) list | UPUFail of err_t list
  type gp_ret = GPSucc of (t * vt list) list | GPFail of err_t list
  type u_res = UWTF | USucc of t | UFail of err_t list
  type unfold_info_t = (string * string) list

  val produce_assertion : t -> st -> Asrt.t -> (t list, string) result
  val produce : t -> st -> Asrt.t -> (t list, string) result
  val produce_posts : t -> st -> Asrt.t list -> t list
  val unfold : t -> string -> vt list -> unfold_info_t option -> (st * t) list
  val rec_unfold : ?fuel:int -> t -> string -> vt list -> t list
  val unfold_all : t -> string -> t list
  val unfold_with_vals : t -> vt list -> (st * t) list * bool
  val unfold_concrete_preds : t -> (st option * t) option
  val unify_assertion : t -> st -> string list option -> UP.step -> u_res
  val unify_up : search_state -> up_u_res
<<<<<<< HEAD
  val unify : ?in_unification:bool -> t -> st -> UP.t -> unify_kind -> up_u_res
  val get_pred : ?in_unification:bool -> t -> string -> vt option list -> gp_ret
=======
  val unify : ?in_unification:bool -> t -> st -> UP.t -> up_u_res

  val get_pred :
    ?in_unification:bool ->
    t ->
    string ->
    vt option list ->
    (st * UP.step * UP.outs * Expr.t list) option ->
    gp_ret
>>>>>>> 44bb9673
end

module Make
    (Val : Val.S)
    (ESubst : ESubst.S with type vt = Val.t and type t = Val.et)
    (Store : Store.S with type vt = Val.t)
    (State : SState.S
               with type vt = Val.t
                and type st = ESubst.t
                and type store_t = Store.t)
    (Preds : Preds.S with type vt = Val.t and type st = ESubst.t) :
  S
    with type vt = Val.t
     and type st = ESubst.t
     and type state_t = State.t
     and type preds_t = Preds.t
     and type err_t = State.err_t<|MERGE_RESOLUTION|>--- conflicted
+++ resolved
@@ -25,11 +25,7 @@
   val unfold_concrete_preds : t -> (st option * t) option
   val unify_assertion : t -> st -> string list option -> UP.step -> u_res
   val unify_up : search_state -> up_u_res
-<<<<<<< HEAD
   val unify : ?in_unification:bool -> t -> st -> UP.t -> unify_kind -> up_u_res
-  val get_pred : ?in_unification:bool -> t -> string -> vt option list -> gp_ret
-=======
-  val unify : ?in_unification:bool -> t -> st -> UP.t -> up_u_res
 
   val get_pred :
     ?in_unification:bool ->
@@ -38,7 +34,6 @@
     vt option list ->
     (st * UP.step * UP.outs * Expr.t list) option ->
     gp_ret
->>>>>>> 44bb9673
 end
 
 module Make
