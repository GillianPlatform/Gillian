open Containers

module type S = sig
  type st
  type heap_t
  type state
  type m_err

  module SPState :
    PState.S
      with type t = state
       and type vt = SVal.M.t
       and type st = st
       and type store_t = SStore.t
       and type heap_t = heap_t
       and type m_err_t = m_err
       and type preds_t = Preds.SPreds.t

  module SAInterpreter :
    GInterpreter.S
      with type vt = SVal.M.t
       and type st = st
       and type store_t = SStore.t
       and type state_t = state
       and type heap_t = heap_t
       and type state_err_t = SPState.err_t

  type t

  val start_time : float ref
  val reset : unit -> unit

  val verify_prog :
    (Annot.t, int) Prog.t -> bool -> SourceFiles.t option -> unit

  val verify_up_to_procs :
    (Annot.t, int) Prog.t -> SAInterpreter.result_t SAInterpreter.cont_func

  val postprocess_files : SourceFiles.t option -> unit
end

module Make
    (SState : State.S
                with type vt = SVal.M.t
                 and type st = SVal.SESubst.t
                 and type store_t = SStore.t)
    (SPState : PState.S
                 with type vt = SVal.M.t
                  and type st = SVal.SESubst.t
                  and type store_t = SStore.t
                  and type preds_t = Preds.SPreds.t)
    (External : External.S) =
struct
  module L = Logging
  module SSubst = SVal.SESubst

  module SAInterpreter =
    GInterpreter.Make (SVal.M) (SVal.SESubst) (SStore) (SPState) (External)

  module Normaliser = Normaliser.Make (SPState)
  module SPState = SPState

  type st = SPState.st
  type state = SPState.t
  type heap_t = SPState.heap_t
  type m_err = SPState.m_err_t

  let print_success_or_failure success =
    if success then Fmt.pr "%a" (Fmt.styled `Green Fmt.string) "Success\n"
    else Fmt.pr "%a" (Fmt.styled `Red Fmt.string) "Failure\n";
    Format.print_flush ()

  type t = {
    name : string;
    id : int * int;
    params : string list;
    pre_state : SPState.t;
    post_up : UP.t;
    flag : Flag.t option;
    spec_vars : Expr.Set.t;
  }

  let global_results = VerificationResults.make ()
  let start_time = ref 0.

  let reset () =
    VerificationResults.reset global_results;
    SAInterpreter.reset ()

  let testify
      (func_or_lemma_name : string)
      (preds : (string, UP.pred) Hashtbl.t)
      (pred_ins : (string, int list) Hashtbl.t)
      (name : string)
      (params : string list)
      (id : int)
      (pre : Asrt.t)
      (posts : Asrt.t list)
      (variant : Expr.t option)
      (ox : string list option)
      (flag : Flag.t option)
      (label : (string * SS.t) option)
      (to_verify : bool) : (t option * (Asrt.t * Asrt.t list) option) list =
    let test_of_normalised_state id' (ss_pre, subst) =
      (* Step 2 - spec_vars = lvars(pre)\dom(subst) -U- alocs(range(subst)) *)
      let lvars =
        SS.fold
          (fun x acc ->
            if Names.is_spec_var_name x then Expr.Set.add (Expr.LVar x) acc
            else acc)
          (Asrt.lvars pre) Expr.Set.empty
      in
      let subst_dom = SSubst.domain subst None in
      let alocs =
        SSubst.fold subst
          (fun _ v_val acc ->
            match v_val with
            | ALoc _ -> Expr.Set.add v_val acc
            | _ -> acc)
          Expr.Set.empty
      in
      let spec_vars = Expr.Set.union (Expr.Set.diff lvars subst_dom) alocs in
      (* Step 3 - postconditions to symbolic states *)
      L.verbose (fun m ->
          m
            "Processing one postcondition of %s with label %a and spec_vars: \
             @[<h>%a@].@\n\
             Original Pre:@\n\
             %a\n\
             Symb State Pre:@\n\
             %a@\n\
             Subst:@\n\
             %a@\n\
             Posts (%d):@\n\
             %a"
            name
            Fmt.(
              option ~none:(any "None") (fun ft (s, e) ->
                  Fmt.pf ft "[ %s; %a ]" s (iter ~sep:comma SS.iter string) e))
            label
            Fmt.(iter ~sep:comma Expr.Set.iter Expr.pp)
            spec_vars Asrt.pp pre SPState.pp ss_pre SSubst.pp subst
            (List.length posts)
            Fmt.(list ~sep:(any "@\n") Asrt.pp)
            posts);
      let subst =
        SSubst.filter subst (fun e _ ->
            match e with
            | PVar _ -> false
            | _ -> true)
      in
      let posts =
        List.filter_map
          (fun p ->
            let substituted = SSubst.substitute_asrt subst ~partial:true p in
            let reduced = Reduction.reduce_assertion substituted in
            if Simplifications.admissible_assertion reduced then Some reduced
            else None)
          posts
      in
      if not to_verify then
        let pre' = Asrt.star (SPState.to_assertions ss_pre) in
        (None, Some (pre', posts))
      else
        (* Step 4 - create a unification plan for the postconditions and s_test *)
        let () =
          L.verbose (fun fmt -> fmt "Creating UPs for posts of %s" name)
        in
        let pvar_params =
          List.fold_left
            (fun acc x -> Expr.Set.add (Expr.PVar x) acc)
            Expr.Set.empty params
        in
        let known_unifiables =
          Expr.Set.add (PVar Names.return_variable)
            (Expr.Set.union pvar_params spec_vars)
        in
        let existentials =
          Option.fold ~none:Expr.Set.empty
            ~some:(fun (_, exs) ->
              SS.fold
                (fun x acc -> Expr.Set.add (LVar x) acc)
                exs Expr.Set.empty)
            label
        in
        let known_unifiables = Expr.Set.union known_unifiables existentials in
        let ox =
          match (flag, ox) with
          | None, Some ox -> ox
          | None, None when !Config.Verification.exact ->
              failwith "Lemma must declare ox logicals in exact verification"
          | _, _ -> []
        in
        let simple_posts =
          List.map
            (fun post ->
              let post_lvars = Asrt.lvars post in
              let lstr_pp = Fmt.(list ~sep:comma string) in
              let () =
                L.verbose (fun fmt ->
                    fmt "OX hiding: %a\nPost lvars: %a" lstr_pp ox lstr_pp
                      (SS.elements post_lvars))
              in
              let inter = SS.inter post_lvars (SS.of_list ox) in
              match SS.is_empty inter with
              | true -> (post, (label, None, ox))
              | false ->
                  failwith
                    ("Error: Exact lemma with impossible hiding: "
                   ^ SS.min_elt inter))
            posts
        in
        let post_up =
          UP.init known_unifiables Expr.Set.empty pred_ins simple_posts
        in
        L.verbose (fun m -> m "END of STEP 4@\n");
        match post_up with
        | Error _ ->
            let msg =
              Printf.sprintf "Warning: testify failed for %s. Cause: post_up \n"
                name
            in
            Printf.printf "%s" msg;
            L.verbose (fun m -> m "%s" msg);
            (None, None)
        | Ok post_up ->
            let pre' = Asrt.star (SPState.to_assertions ss_pre) in
            let ss_pre =
              match flag with
              (* Lemmas should not have stores when being proven *)
              | None ->
                  let empty_store = SStore.init [] in
                  SPState.set_store ss_pre empty_store
              | Some _ -> ss_pre
            in
            let test =
              {
                name;
                id = (id, id');
                params;
                pre_state = ss_pre;
                post_up;
                flag;
                spec_vars;
              }
            in
            (Some test, Some (pre', posts))
    in
    try
      (* Step 1 - normalise the precondition *)
      match
        Normaliser.normalise_assertion ~pred_defs:preds
          ~pvars:(SS.of_list params) pre
      with
      | Error _ -> [ (None, None) ]
      | Ok normalised_assertions ->
          let variants = Hashtbl.create 1 in
          let () = Hashtbl.add variants func_or_lemma_name variant in
          let normalised_assertions =
            List.map
              (fun (state, subst) ->
                (SPState.set_variants state (Hashtbl.copy variants), subst))
              normalised_assertions
          in
          let result =
            List.mapi test_of_normalised_state normalised_assertions
          in
          result
    with Failure msg ->
      let new_msg =
        Printf.sprintf
          "WARNING: testify failed for %s. Cause: normalisation with msg: %s.\n"
          name msg
      in
      Printf.printf "%s" new_msg;
      L.normal (fun m -> m "%s" new_msg);
      [ (None, None) ]

  let testify_sspec
      (spec_name : string)
      (preds : UP.preds_tbl_t)
      (pred_ins : (string, int list) Hashtbl.t)
      (name : string)
      (params : string list)
      (id : int)
      (sspec : Spec.st) : (t option * Spec.st option) list =
    let ( let+ ) x f = List.map f x in
    let+ stest, sspec' =
      testify spec_name preds pred_ins name params id sspec.ss_pre
        sspec.ss_posts sspec.ss_variant None (Some sspec.ss_flag)
        (Spec.label_vars_to_set sspec.ss_label)
        sspec.ss_to_verify
    in
    let sspec' =
      Option.map
        (fun (pre, posts) -> { sspec with ss_pre = pre; ss_posts = posts })
        sspec'
    in
    (stest, sspec')

  let testify_spec
      (spec_name : string)
      (preds : UP.preds_tbl_t)
      (pred_ins : (string, int list) Hashtbl.t)
      (spec : Spec.t) : t list * Spec.t =
    if not spec.spec_to_verify then ([], spec)
    else
      let () =
        List.iter
          (fun (sspec : Spec.st) ->
            if sspec.ss_posts = [] then
              failwith
                ("Specification without post-condition for function "
               ^ spec.spec_name))
          spec.spec_sspecs
      in
      L.verbose (fun m ->
          m
            ("-------------------------------------------------------------------------@\n"
           ^^ "Creating symbolic tests for procedure %s: %d cases\n"
           ^^ "-------------------------------------------------------------------------"
            )
            spec.spec_name
            (List.length spec.spec_sspecs));
      let _, tests, spec_sspecs =
        List.fold_left
          (fun (id, tests, sspecs) sspec ->
            let tests_and_specs =
              testify_sspec spec_name preds pred_ins spec.spec_name
                spec.spec_params id sspec
            in
            let new_tests, new_specs =
              List.fold_left
                (fun (nt, ns) (t, s) ->
                  let nt =
                    match t with
                    | Some test -> test :: nt
                    | None -> nt
                  in
                  let ns =
                    match s with
                    | Some spec -> spec :: ns
                    | None -> ns
                  in
                  (nt, ns))
                ([], []) tests_and_specs
            in
            (id + 1, new_tests @ tests, new_specs @ sspecs))
          (0, [], []) spec.spec_sspecs
      in
      let new_spec = { spec with spec_sspecs } in
      L.verbose (fun m -> m "Simplified SPECS:@\n@[%a@]@\n" Spec.pp new_spec);
      (tests, new_spec)

  let testify_lemma
      (preds : UP.preds_tbl_t)
      (pred_ins : (string, int list) Hashtbl.t)
      (lemma : Lemma.t) : t list * Lemma.t =
    let tests_and_specs =
      List.concat_map
        (fun Lemma.{ lemma_hyp; lemma_concs; lemma_spec_variant; lemma_spec_ox } ->
          testify lemma.lemma_name preds pred_ins lemma.lemma_name
            lemma.lemma_params 0 lemma_hyp lemma_concs lemma_spec_variant
            lemma_spec_ox None None true)
        lemma.lemma_specs
    in
    let tests, specs =
      List.fold_left
        (fun (test_acc, spec_acc) (test_opt, spec_opt) ->
          let test_acc =
            match test_opt with
            | Some t -> t :: test_acc
            | None -> test_acc
          in
          let spec_acc =
            match spec_opt with
            | Some (lemma_hyp, lemma_concs) ->
                Lemma.
                  {
                    lemma_hyp;
                    lemma_concs;
                    lemma_spec_variant = lemma.lemma_variant;
                    lemma_spec_ox = lemma.lemma_ox;
                  }
                :: spec_acc
            | None -> spec_acc
          in
          (test_acc, spec_acc))
        ([], []) tests_and_specs
    in
    let () =
      match specs with
      | [] ->
          raise
            (Failure
               (Printf.sprintf "Could not testify lemma %s" lemma.lemma_name))
      | _ -> ()
    in
    (tests, { lemma with lemma_specs = specs })

  let analyse_result (subst : SSubst.t) (test : t) (state : SPState.t) : bool =
    (* TODO: ASSUMING SIMPLIFICATION DOES NOT BRANCH HERE *)
    let _, states = SPState.simplify state in
    assert (List.length states = 1);
    let state = List.hd states in

    let subst = SSubst.copy subst in

    (* Adding spec vars in the post to the subst - these are effectively the existentials of the post *)
    List.iter
      (fun x ->
        if not (SSubst.mem subst (LVar x)) then
          SSubst.add subst (LVar x) (LVar x))
      (SS.elements (SPState.get_spec_vars state));

    L.verbose (fun m ->
        m "Analyse result: About to unify one postcondition of %s. post: %a"
          test.name UP.pp test.post_up);
    match SPState.unify state subst test.post_up Unifier.Postcondition with
    | true ->
        L.verbose (fun m ->
            m "Analyse result: Postcondition unified successfully");
        VerificationResults.set_result global_results test.name test.id true;
        true
    | false ->
        L.normal (fun m -> m "Analyse result: Postcondition not unifiable.");
        VerificationResults.set_result global_results test.name test.id false;
        false

  let make_post_subst (test : t) (post_state : SPState.t) : SSubst.t =
    let subst_lst =
      List.map (fun e -> (e, e)) (Expr.Set.elements test.spec_vars)
    in
    let params_subst_lst = SStore.bindings (SPState.get_store post_state) in
    let params_subst_lst =
      List.map (fun (x, v) -> (Expr.PVar x, v)) params_subst_lst
    in
    let subst = SSubst.init (subst_lst @ params_subst_lst) in
    subst

  let analyse_proc_results
      (test : t)
      (flag : Flag.t)
      (rets : SAInterpreter.result_t list) : bool =
    let success : bool =
      rets <> []
      && List.fold_left
           (fun ac result ->
             match (result : SAInterpreter.result_t) with
             | ExecRes.RFail (proc, i, state, errs) ->
                 L.verbose (fun m ->
                     m
                       "VERIFICATION FAILURE: Procedure %s, Command %d\n\
                        Spec %s %a\n\
                        @[<v 2>State:@\n\
                        %a@]@\n\
                        @[<v 2>Errors:@\n\
                        %a@]@\n"
                       proc i test.name
                       (Fmt.Dump.pair Fmt.int Fmt.int)
                       test.id SPState.pp state
                       Fmt.(list ~sep:(any "@\n") SAInterpreter.pp_err)
                       errs);
                 Fmt.pr "f @?";
                 false
             | ExecRes.RSucc (fl, _, state, prev_report_id) ->
                 if Some fl <> test.flag then (
                   L.normal (fun m ->
                       m
                         "VERIFICATION FAILURE: Spec %s %a terminated with \
                          flag %s instead of %s\n"
                         test.name
                         (Fmt.Dump.pair Fmt.int Fmt.int)
                         test.id (Flag.str fl) (Flag.str flag));
                   Fmt.pr "f @?";
                   false)
<<<<<<< HEAD
                 else (
                   L.set_previous prev_report_id;
=======
                 else
                   let store = SPState.get_store state in
                   let () =
                     SStore.filter store (fun x v ->
                         if x = Names.return_variable then Some v else None)
                   in
>>>>>>> 44bb9673
                   let subst = make_post_subst test state in
                   if analyse_result subst test state then (
                     L.normal (fun m ->
                         m
                           "VERIFICATION SUCCESS: Spec %s %a terminated \
                            successfully\n"
                           test.name
                           (Fmt.Dump.pair Fmt.int Fmt.int)
                           test.id);
                     Fmt.pr "s @?";
                     ac)
                   else (
                     L.normal (fun m ->
                         m
                           "VERIFICATION FAILURE: Spec %s %a - post condition \
                            not unifiable\n"
                           test.name
                           (Fmt.Dump.pair Fmt.int Fmt.int)
                           test.id);
                     Fmt.pr "f @?";
                     false)))
           true rets
    in
    if rets = [] then (
      L.(
        normal (fun m ->
            m "ERROR: Function %s evaluates to 0 results." test.name));
      exit 1);
    print_success_or_failure success;
    success

  let analyse_lemma_results (test : t) (rets : SPState.t list) : bool =
    let success : bool =
      rets <> []
      && List.fold_left
           (fun ac final_state ->
             let empty_store = SStore.init [] in
             let final_state = SPState.set_store final_state empty_store in
             let subst = make_post_subst test final_state in
             if analyse_result subst test final_state then (
               L.normal (fun m ->
                   m
                     "VERIFICATION SUCCESS: Spec %s %a terminated successfully\n"
                     test.name
                     (Fmt.Dump.pair Fmt.int Fmt.int)
                     test.id);
               ac)
             else (
               L.normal (fun m ->
                   m
                     "VERIFICATION FAILURE: Spec %s %a - post condition not \
                      unifiable\n"
                     test.name
                     (Fmt.Dump.pair Fmt.int Fmt.int)
                     test.id);
               false))
           true rets
    in
    if rets = [] then (
      L.(
        normal (fun m ->
            m "ERROR: Function %s evaluates to 0 results." test.name));
      exit 1);
    print_success_or_failure success;
    success

  let verify_up_to_procs (prog : UP.prog) (test : t) : UP.prog =
    (* Printf.printf "Inside verify with a test for %s\n" test.name; *)
    match test.flag with
    | Some _ ->
        let msg = "Verifying one spec of procedure " ^ test.name ^ "... " in
        L.tmi (fun fmt -> fmt "%s" msg);
        Fmt.pr "%s@?" msg;
        (* Reset coverage for every procedure in verification *)
        { prog with coverage = Hashtbl.create 1 }
    | None -> raise (Failure "Debugging lemmas unsupported!")

  let verify (prog : UP.prog) (test : t) : bool =
    let state = test.pre_state in

    (* Printf.printf "Inside verify with a test for %s\n" test.name; *)
    match test.flag with
    | Some flag ->
        let prog = verify_up_to_procs prog test in
        let rets =
          SAInterpreter.evaluate_proc
            (fun x -> x)
            prog test.name test.params state
        in
        L.verbose (fun m ->
            m "Verification: Concluded evaluation: %d obtained results.%a@\n"
              (List.length rets) SAInterpreter.pp_result rets);
        analyse_proc_results test flag rets
    | None -> (
        let lemma = Prog.get_lemma_exn prog.prog test.name in
        match lemma.lemma_proof with
        | None ->
            if !Config.lemma_proof then
              raise
                (Failure (Printf.sprintf "Lemma %s WITHOUT proof" test.name))
            else true (* It's already correct *)
        | Some proof ->
            let msg = "Verifying lemma " ^ test.name ^ "... " in
            L.tmi (fun fmt -> fmt "%s" msg);
            Fmt.pr "%s@?" msg;
            let rets = SAInterpreter.evaluate_lcmds prog proof state in
            analyse_lemma_results test rets)

  let pred_extracting_visitor =
    object
      inherit [_] Visitors.reduce
      inherit Visitors.Utils.ss_monoid
      method! visit_Pred _ pred_name _ = SS.singleton pred_name
      method! visit_Fold _ pred_name _ _ = SS.singleton pred_name
      method! visit_Unfold _ pred_name _ _ _ = SS.singleton pred_name
      method! visit_GUnfold _ pred_name = SS.singleton pred_name
    end

  let filter_internal_preds (prog : UP.prog) (pred_names : SS.t) =
    SS.filter
      (fun pred_name ->
        let pred = Prog.get_pred_exn prog.prog pred_name in
        not pred.pred_internal)
      pred_names

  let lemma_extracting_visitor =
    object
      inherit [_] Visitors.reduce
      inherit Visitors.Utils.ss_monoid
      method! visit_ApplyLem _ lemma_name _ _ = SS.singleton lemma_name
    end

  let filter_internal_lemmas (prog : UP.prog) (lemma_names : SS.t) =
    SS.filter
      (fun lemma_name ->
        let lemma = Prog.get_lemma_exn prog.prog lemma_name in
        not lemma.lemma_internal)
      lemma_names

  let record_proc_dependencies proc_name (prog : UP.prog) =
    let proc = Prog.get_proc_exn prog.prog proc_name in
    let preds_used =
      filter_internal_preds prog (pred_extracting_visitor#visit_proc () proc)
    in
    let lemmas_used =
      filter_internal_lemmas prog (lemma_extracting_visitor#visit_proc () proc)
    in
    SS.iter
      (CallGraph.add_proc_pred_use SAInterpreter.call_graph proc_name)
      preds_used;
    SS.iter
      (CallGraph.add_proc_lemma_use SAInterpreter.call_graph proc_name)
      lemmas_used

  let record_lemma_dependencies lemma_name (prog : UP.prog) =
    let lemma = Prog.get_lemma_exn prog.prog lemma_name in
    let preds_used =
      filter_internal_preds prog (pred_extracting_visitor#visit_lemma () lemma)
    in
    let lemmas_used =
      filter_internal_lemmas prog
        (lemma_extracting_visitor#visit_lemma () lemma)
    in
    SS.iter
      (CallGraph.add_lemma_pred_use SAInterpreter.call_graph lemma_name)
      preds_used;
    SS.iter
      (CallGraph.add_lemma_call SAInterpreter.call_graph lemma_name)
      lemmas_used

  let record_preds_used_by_pred pred_name (prog : UP.prog) =
    let pred = Prog.get_pred_exn prog.prog pred_name in
    let preds_used =
      filter_internal_preds prog (pred_extracting_visitor#visit_pred () pred)
    in
    SS.iter
      (CallGraph.add_pred_call SAInterpreter.call_graph pred_name)
      preds_used

  let check_previously_verified prev_results cur_verified =
    Option.fold ~none:true
      ~some:(fun res ->
        VerificationResults.check_previously_verified
          ~printer:print_success_or_failure res cur_verified)
      prev_results

  let get_tests_to_verify
      (prog : (Annot.t, int) Prog.t)
      (pnames_to_verify : SS.t)
      (lnames_to_verify : SS.t) : UP.prog * t list * t list =
    let ipreds = UP.init_preds prog.preds in
    match ipreds with
    | Error e ->
        Fmt.pr
          "Creation of unification plans for predicates failed with:\n%a\n@?"
          UP.pp_up_err_t e;
        Fmt.failwith "Creation of unification plans for predicates failed."
    | Ok preds -> (
        let pred_ins =
          Hashtbl.fold
            (fun name (pred : UP.pred) pred_ins ->
              Hashtbl.add pred_ins name pred.pred.pred_ins;
              pred_ins)
            preds
            (Hashtbl.create Config.medium_tbl_size)
        in

        (* STEP 1: Get the specs to verify *)
        Fmt.pr "Obtaining specs to verify...\n@?";
        let specs_to_verify =
          List.filter
            (fun (spec : Spec.t) -> SS.mem spec.spec_name pnames_to_verify)
            (Prog.get_specs prog)
        in

        (* STEP 2: Convert specs to symbolic tests *)
        (* Printf.printf "Converting symbolic tests from specs: %f\n" (cur_time -. start_time); *)
        let tests : t list =
          List.concat_map
            (fun (spec : Spec.t) ->
              let tests, new_spec =
                testify_spec spec.spec_name preds pred_ins spec
              in
              let proc = Prog.get_proc_exn prog spec.spec_name in
              Hashtbl.replace prog.procs proc.proc_name
                { proc with proc_spec = Some new_spec };
              tests)
            specs_to_verify
        in

        (* STEP 3: Get the lemmas to verify *)
        Fmt.pr "Obtaining lemmas to verify...\n@?";
        let lemmas_to_verify =
          List.filter
            (fun (lemma : Lemma.t) -> SS.mem lemma.lemma_name lnames_to_verify)
            (Prog.get_lemmas prog)
        in

        (* STEP 4: Convert lemmas to symbolic tests *)
        (* Printf.printf "Converting symbolic tests from lemmas: %f\n" (cur_time -. start_time); *)
        let lemmas_to_verify =
          List.sort
            (fun (l1 : Lemma.t) l2 ->
              Stdlib.compare l1.lemma_name l2.lemma_name)
            lemmas_to_verify
        in
        let tests' : t list =
          List.concat_map
            (fun lemma ->
              let tests, new_lemma = testify_lemma preds pred_ins lemma in
              Hashtbl.replace prog.lemmas lemma.lemma_name new_lemma;
              tests)
            lemmas_to_verify
        in

        Fmt.pr "Obtained %d symbolic tests in total\n@?"
          (List.length tests + List.length tests');

        L.verbose (fun m ->
            m
              ("@[-------------------------------------------------------------------------@\n"
             ^^ "UNFOLDED and SIMPLIFIED SPECS and LEMMAS@\n%a@\n%a"
             ^^ "@\n\
                 -------------------------------------------------------------------------@]"
              )
              Fmt.(list ~sep:(any "@\n") Spec.pp)
              (Prog.get_specs prog)
              Fmt.(list ~sep:(any "@\n") Lemma.pp)
              (Prog.get_lemmas prog));

        (* STEP 4: Create unification plans for specs and predicates *)
        (* Printf.printf "Creating unification plans: %f\n" (cur_time -. start_time); *)
        match UP.init_prog ~preds_tbl:preds prog with
        | Error _ -> failwith "Creation of unification plans failed."
        | Ok prog' ->
            (* STEP 5: Determine static dependencies and add to call graph *)
            List.iter
              (fun test -> record_proc_dependencies test.name prog')
              tests;
            List.iter
              (fun test -> record_lemma_dependencies test.name prog')
              tests';
            Hashtbl.iter
              (fun pred_name _ -> record_preds_used_by_pred pred_name prog')
              prog'.preds;
            (prog', tests', tests))

  let verify_procs
      ?(prev_results : VerificationResults.t option)
      (prog : (Annot.t, int) Prog.t)
      (pnames_to_verify : SS.t)
      (lnames_to_verify : SS.t) : unit =
    let prog', tests', tests =
      get_tests_to_verify prog pnames_to_verify lnames_to_verify
    in
    (* STEP 6: Run the symbolic tests *)
    let cur_time = Sys.time () in
    Printf.printf "Running symbolic tests: %f\n" (cur_time -. !start_time);
    let success : bool =
      List.fold_left
        (fun ac test -> if verify prog' test then ac else false)
        true (tests' @ tests)
    in
    let end_time = Sys.time () in
    let cur_verified = SS.union pnames_to_verify lnames_to_verify in
    let success =
      success && check_previously_verified prev_results cur_verified
    in
    let msg : string =
      if success then "All specs succeeded:" else "There were failures:"
    in
    let msg : string = Printf.sprintf "%s %f%!" msg (end_time -. !start_time) in
    Printf.printf "%s\n" msg;
    L.normal (fun m -> m "%s" msg)

  let verify_up_to_procs (prog : (Annot.t, int) Prog.t) :
      SAInterpreter.result_t SAInterpreter.cont_func =
    L.with_normal_phase ~title:"Program verification" (fun () ->
        (* Analyse all procedures and lemmas *)
        let procs_to_verify =
          SS.of_list (Prog.get_noninternal_proc_names prog)
        in
        let lemmas_to_verify =
          SS.of_list (Prog.get_noninternal_lemma_names prog)
        in
        let procs_to_verify, lemmas_to_verify =
          if !Config.Verification.verify_only_some_of_the_things then
            ( SS.inter procs_to_verify
                (SS.of_list !Config.Verification.procs_to_verify),
              SS.inter lemmas_to_verify
                (SS.of_list !Config.Verification.lemmas_to_verify) )
          else (procs_to_verify, lemmas_to_verify)
        in
        let prog, _, proc_tests =
          get_tests_to_verify prog procs_to_verify lemmas_to_verify
        in
        (* TODO: Verify All procedures. Currently we only verify the first
               procedure. Assume there is at least one procedure*)
        let test = List.hd proc_tests in
        SAInterpreter.init_evaluate_proc
          (fun x -> x)
          prog test.name test.params test.pre_state)

  let postprocess_files source_files =
    let cur_source_files =
      Option.value ~default:(SourceFiles.make ()) source_files
    in
    let call_graph = SAInterpreter.call_graph in
    ResultsDir.write_verif_results cur_source_files call_graph ~diff:""
      global_results

  let verify_prog
      (prog : (Annot.t, int) Prog.t)
      (incremental : bool)
      (source_files : SourceFiles.t option) : unit =
    let f prog incremental source_files =
      let open ResultsDir in
      let open ChangeTracker in
      if incremental && prev_results_exist () then (
        (* Only verify changed procedures and lemmas *)
        let cur_source_files =
          match source_files with
          | Some files -> files
          | None -> failwith "Cannot use -a in incremental mode"
        in
        let prev_source_files, prev_call_graph, results =
          read_verif_results ()
        in
        let proc_changes, lemma_changes =
          get_verif_changes prog ~prev_source_files ~prev_call_graph
            ~cur_source_files
        in
        let procs_to_prune =
          proc_changes.changed_procs @ proc_changes.deleted_procs
          @ proc_changes.dependent_procs
        in
        let lemmas_to_prune =
          lemma_changes.changed_lemmas @ lemma_changes.deleted_lemmas
          @ lemma_changes.dependent_lemmas
        in
        let () = CallGraph.prune_procs prev_call_graph procs_to_prune in
        let () = CallGraph.prune_lemmas prev_call_graph lemmas_to_prune in
        let () =
          VerificationResults.prune results (procs_to_prune @ lemmas_to_prune)
        in
        let procs_to_verify =
          SS.of_list
            (proc_changes.changed_procs @ proc_changes.new_procs
           @ proc_changes.dependent_procs)
        in
        let lemmas_to_verify =
          SS.of_list
            (lemma_changes.changed_lemmas @ lemma_changes.new_lemmas
           @ lemma_changes.dependent_lemmas)
        in
        if !Config.Verification.verify_only_some_of_the_things then
          failwith "Cannot use --incremental and --procs or --lemma together";
        let () =
          verify_procs ~prev_results:results prog procs_to_verify
            lemmas_to_verify
        in
        let cur_call_graph = SAInterpreter.call_graph in
        let cur_results = global_results in
        let call_graph = CallGraph.merge prev_call_graph cur_call_graph in
        let results = VerificationResults.merge results cur_results in
        let diff = Fmt.str "%a" ChangeTracker.pp_proc_changes proc_changes in
        write_verif_results cur_source_files call_graph ~diff results)
      else
        (* Analyse all procedures and lemmas *)
        let cur_source_files =
          Option.value ~default:(SourceFiles.make ()) source_files
        in
        let procs_to_verify =
          SS.of_list (Prog.get_noninternal_proc_names prog)
        in
        let lemmas_to_verify =
          SS.of_list (Prog.get_noninternal_lemma_names prog)
        in
        let procs_to_verify, lemmas_to_verify =
          if !Config.Verification.verify_only_some_of_the_things then
            ( SS.inter procs_to_verify
                (SS.of_list !Config.Verification.procs_to_verify),
              SS.inter lemmas_to_verify
                (SS.of_list !Config.Verification.lemmas_to_verify) )
          else (procs_to_verify, lemmas_to_verify)
        in
        let () = verify_procs prog procs_to_verify lemmas_to_verify in
        let call_graph = SAInterpreter.call_graph in
        write_verif_results cur_source_files call_graph ~diff:"" global_results
    in
    L.with_normal_phase ~title:"Program verification" (fun () ->
        f prog incremental source_files)
end

module From_scratch (SMemory : SMemory.S) (External : External.S) = struct
  module INTERNAL__ = struct
    module SState = SState.Make (SMemory)
  end

  include
    Make
      (INTERNAL__.SState)
      (PState.Make (SVal.M) (SVal.SESubst) (SStore) (INTERNAL__.SState)
         (Preds.SPreds))
      (External)
end<|MERGE_RESOLUTION|>--- conflicted
+++ resolved
@@ -474,17 +474,13 @@
                          test.id (Flag.str fl) (Flag.str flag));
                    Fmt.pr "f @?";
                    false)
-<<<<<<< HEAD
                  else (
                    L.set_previous prev_report_id;
-=======
-                 else
                    let store = SPState.get_store state in
                    let () =
                      SStore.filter store (fun x v ->
                          if x = Names.return_variable then Some v else None)
                    in
->>>>>>> 44bb9673
                    let subst = make_post_subst test state in
                    if analyse_result subst test state then (
                      L.normal (fun m ->
