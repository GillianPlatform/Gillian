open Names
open Generators
open Containers
module L = Logging
module SESubst = SVal.SESubst
module SPreds = Preds.SPreds

let new_aloc_name var = aloc_prefix ^ var

let new_lvar_name var = lvar_prefix ^ var

module Make
    (SPState : PState.S
                 with type vt = SVal.M.t
                  and type st = SVal.SESubst.t
                  and type store_t = SStore.t
                  and type preds_t = SPreds.t) =
struct
  (*  ------------------------------------------------------------------
   *  List Preprocessing
   *  ------------------------------------------------------------------
   *  Preprocess list logical expressions for which we know
   *  the length statically. If a |- l-len(le) = i, where i is
   *  a concrete number, we add the assertion le = {{ #x1, ..., #xi }}
   *  to a and replace all the occurrences of l-nth(le, j) for #xj in a
   *  ------------------------------------------------------------------
**)
  let preprocess_lists (a : Asrt.t) =
    (* 1 - Find the lists for which we know the length *)
    let find_list_exprs_to_concretize (a : Asrt.t) :
        (Expr.t, Expr.t list) Hashtbl.t =
      let f_ac_1 a _ _ ac =
        match (a : Asrt.t) with
        | Pure (Eq (EList _, EList _)) -> List.concat ac
        | Pure (Eq (le, EList les)) | Pure (Eq (EList les, le)) ->
            (le, les) :: List.concat ac
        | _ -> List.concat ac
      in
      let lists1 = Asrt.fold None None f_ac_1 None None a in

      let f_ac_2 a _ _ ac =
        match (a : Asrt.t) with
        | Pure (Eq (UnOp (LstLen, le), Lit (Num i))) ->
            let vars_le =
              Array.to_list
                (Array.init (int_of_float i) (fun j ->
                     Expr.LVar (LVar.alloc ())))
            in
            (le, vars_le) :: List.concat ac
        | _ -> List.concat ac
      in
      let lists2 = Asrt.fold None None f_ac_2 None None a in

      let lst_exprs = lists2 @ lists1 in
      let lists_tbl = Hashtbl.create 1 in
      List.iter
        (fun (le, les) ->
          if Hashtbl.mem lists_tbl le then ()
          else Hashtbl.replace lists_tbl le les)
        lst_exprs;
      lists_tbl
    in

    (* 2 - Replace expressions of the form l-nth(le, i) where le denotes a list for which
         we know the length and i a concrete number with the newly created logical variable.
         E.g. if we associated in 2) le with a the list of logical variables
              {{ V1, ..., Vi, ..., Vn}}, l-nth(le, i) is replaced with Vi *)
    let concretize_list_accesses
        (a : Asrt.t) (new_lists : (Expr.t, Expr.t list) Hashtbl.t) : Asrt.t =
      let f_e le =
        match (le : Expr.t) with
        | BinOp (le', LstNth, Lit (Num i)) -> (
            try
              let vs = Hashtbl.find new_lists le' in
              let le'' = List.nth vs (int_of_float i) in
              (le'', false)
            with _ -> (le, false) )
        | _ -> (le, true)
      in
      Asrt.map None None (Some (Expr.map f_e None)) None a
    in

    (* 3 - Generate the equalities relating the expressions that denote lists whose
         length is statically known with the lists of the newly created logical variables *)
    let make_new_list_as
        (a : Asrt.t) (new_lists : (Expr.t, Expr.t list) Hashtbl.t) : Asrt.t =
      let new_list_as =
        Hashtbl.fold
          (fun le les (ac : Asrt.t list) -> Pure (Eq (le, EList les)) :: ac)
          new_lists [ a ]
      in
      Asrt.star new_list_as
    in

    (* Doing IT *)
    let new_lists = find_list_exprs_to_concretize a in
    let a' = concretize_list_accesses a new_lists in
    make_new_list_as a' new_lists

  (**
  le -> non - normalised logical expression
  subst -> table mapping variable and logical variable
  gamma -> table mapping logical variables + variables to types

  the store is assumed to contain all the program variables in le
*)
  let rec normalise_lexpr
      ?(no_types : unit option)
      ?(store : SStore.t option)
      ?(subst : SESubst.t option)
      (gamma : TypEnv.t)
      (le : Expr.t) =
    let store = Option.value ~default:(SStore.init []) store in
    let subst = Option.value ~default:(SESubst.init []) subst in

    let f = normalise_lexpr ?no_types ~store ~subst gamma in

    let result : Expr.t =
      match (le : Expr.t) with
      | Lit _                  -> le
      | LVar lvar              ->
          Option.value ~default:(Expr.LVar lvar) (SESubst.get subst le)
      | ALoc aloc              ->
          ALoc aloc
          (* raise (Failure "Unsupported expression during normalization: ALoc") Why not ALoc aloc? *)
      | PVar pvar              -> (
          let value = SStore.get store pvar in
          match value with
          | Some value -> value
          | None       ->
              let new_lvar = LVar.alloc () in
              SStore.put store pvar (LVar new_lvar);
              SESubst.put subst (PVar pvar) (LVar new_lvar);
              LVar new_lvar )
      | BinOp (le1, bop, le2)  -> (
          let nle1 = f le1 in
          let nle2 = f le2 in
          match bop with
          | LstNth -> (
              match ((nle1 : Expr.t), (nle2 : Expr.t)) with
              | Lit (LList list), Lit (Num n) when Arith_Utils.is_int n ->
                  let lit_n =
                    try List.nth list (int_of_float n)
                    with _ -> raise (Failure "List index out of bounds")
                  in
                  Lit lit_n
              | Lit (LList list), Lit (Num n) ->
                  raise (Failure "Non-integer list index")
              | EList list, Lit (Num n) when Arith_Utils.is_int n ->
                  let le_n =
                    try List.nth list (int_of_float n)
                    with _ -> raise (Failure "List index out of bounds")
                  in
                  f le_n
              | EList list, Lit (Num n) ->
                  raise (Failure "Non-integer list index")
              | _, _ -> BinOp (nle1, LstNth, nle2) )
          | StrNth -> (
              match (nle1, nle2) with
              | Lit (String s), Lit (Num n) when Arith_Utils.is_int n ->
                  let s =
                    try String.make 1 s.[int_of_float n]
                    with _ -> raise (Failure "String index out of bounds")
                  in
                  Lit (String s)
              | Lit (String s), Lit (Num n) ->
                  raise (Failure "Non-integer string index")
              | _, _ -> BinOp (nle1, LstNth, nle2) )
          | _      -> (
              match ((nle1 : Expr.t), (nle2 : Expr.t)) with
              | Lit lit1, Lit lit2 ->
                  let lit =
                    CExprEval.evaluate_binop (CStore.init []) bop (Lit lit1)
                      (Lit lit2)
                  in
                  Lit lit
              | _, _               -> BinOp (nle1, bop, nle2) ) )
      | UnOp (uop, le1)        -> (
          let nle1 = f le1 in
          match nle1 with
          | Lit lit1 ->
              let lit = CExprEval.evaluate_unop uop lit1 in
              Lit lit
          | _        -> (
              match uop with
              | TypeOf -> (
                  let nle1 = f le1 in
                  match nle1 with
                  | Lit llit -> Lit (Type (Literal.type_of llit))
                  | LVar lvar -> (
                      try Lit (Type (TypEnv.get_unsafe gamma lvar))
                      with _ ->
                        UnOp (TypeOf, LVar lvar)
                        (* raise (Failure (Printf.sprintf "Logical variables always have a type, in particular: %s." lvar))) *)
                      )
                  | ALoc _ -> Lit (Type ObjectType)
                  | PVar _ ->
                      raise
                        (Exceptions.Impossible
                           "normalise_lexpr: program variable in normalised \
                            expression")
                  | BinOp (_, _, _) | UnOp (_, _) -> UnOp (TypeOf, nle1)
                  | EList _ | LstSub _ | NOp (LstCat, _) -> Lit (Type ListType)
                  | NOp (_, _) | ESet _ -> Lit (Type SetType) )
              | _      -> UnOp (uop, nle1) ) )
      | EList le_list          ->
          let n_le_list = List.map (fun le -> f le) le_list in
          let all_literals, lit_list =
            List.fold_left
              (fun (ac, list) le ->
                match (le : Expr.t) with
                | Lit lit -> (ac, list @ [ lit ])
                | _       -> (false, list))
              (true, []) n_le_list
          in
          if all_literals then Lit (LList lit_list) else EList n_le_list
      | ESet le_list           ->
          let n_le_list = List.map (fun le -> f le) le_list in
          ESet n_le_list
      | NOp (op, le_list)      ->
          let n_le_list = List.map (fun le -> f le) le_list in
          NOp (op, n_le_list)
      | LstSub (le1, le2, le3) -> (
          let nle1 = f le1 in
          let nle2 = f le2 in
          let nle3 = f le3 in
          match (nle1, nle2, nle3) with
          | EList lst, Lit (Num _start), Lit (Num _end)
            when Arith_Utils.is_int _start && Arith_Utils.is_int _end -> (
              try
                EList
                  (Array.to_list
                     (Array.sub (Array.of_list lst) (int_of_float _start)
                        (int_of_float _end)))
              with _ -> raise (Failure "Sublist out of bounds") )
          | Lit (LList lst), Lit (Num _start), Lit (Num _end)
            when Arith_Utils.is_int _start && Arith_Utils.is_int _end -> (
              try
                Lit
                  (LList
                     (Array.to_list
                        (Array.sub (Array.of_list lst) (int_of_float _start)
                           (int_of_float _end))))
              with _ -> raise (Failure "Sublist out of bounds") )
          | _, Lit (Num _start), Lit (Num _end)
            when (not (Arith_Utils.is_int _start)) && Arith_Utils.is_int _end ->
              raise (Failure "Sublist indexes non-integer")
          | _, _, _ -> LstSub (nle1, nle2, nle3) )
    in

    (*
    | LstNth  ->
      (match (nle1 : Expr.t), (nle2 : Expr.t) with
        | Lit (LList list), Lit (Num n) when (Arith_Utils.is_int n) ->
          let lit_n = (try List.nth list (int_of_float n) with _ ->
            raise (Failure "List index out of bounds")) in
          Lit lit_n
        | Lit (LList list), Lit (Num n) -> raise (Failure "Non-integer list index")
        | EList list, Lit (Num n) when (Arith_Utils.is_int n) ->
          let le_n = (try List.nth list (int_of_float n) with _ ->
            raise (Failure "List index out of bounds")) in
          f le_n
        | EList list, Lit (Num n) -> raise (Failure "Non-integer list index")
        | _, _ -> BinOp (nle1, LstNth, nle2))
*)
    if no_types = None then Typing.infer_types_expr gamma result;
    result

  let extend_typing_env_using_assertion_info
      (gamma : TypEnv.t) (a_list : Formula.t list) : unit =
    List.iter
      (fun a ->
        match (a : Formula.t) with
        | Eq (LVar x, le) | Eq (le, LVar x) | Eq (PVar x, le) | Eq (le, PVar x)
          -> (
            let x_type = TypEnv.get gamma x in
            match x_type with
            | None   ->
                let le_type, _, _ = Typing.type_lexpr gamma le in
                Option.fold
                  ~some:(fun x_type -> TypEnv.update gamma x x_type)
                  ~none:() le_type
            | Some _ -> () )
        | _ -> ())
      a_list

  (* -----------------------------------------------------
     Normalise Logic Expressions
     -----------------------------------------------------
     _____________________________________________________
  *)
  let normalise_logic_expression
      ?(no_types : unit option)
      (store : SStore.t)
      (gamma : TypEnv.t)
      (subst : SESubst.t)
      (le : Expr.t) : Expr.t =
    let le' = normalise_lexpr ?no_types ~store ~subst gamma le in
    le'

  (* -----------------------------------------------------
     Normalise Pure Assertion (only one!)
     -----------------------------------------------------
     Invoke normalise_logic_expression on all the logic
     expressions of a
     _____________________________________________________
  *)
  let rec normalise_pure_assertion
      ?(no_types : unit option)
      (store : SStore.t)
      (gamma : TypEnv.t)
      (subst : SESubst.t)
      (assertion : Formula.t) : Formula.t =
    let fa = normalise_pure_assertion ?no_types store gamma subst in
    let fant = normalise_pure_assertion ~no_types:() store gamma subst in
    let fe = normalise_logic_expression ?no_types store gamma subst in
    let result : Formula.t =
      match (assertion : Formula.t) with
      | Eq (le1, le2)           -> Eq (fe le1, fe le2)
      | Less (le1, le2)         -> Less (fe le1, fe le2)
      | LessEq (le1, le2)       -> LessEq (fe le1, fe le2)
      | Not (Eq (le1, le2))     -> Not (Eq (fe le1, fe le2))
      | Not (LessEq (le1, le2)) -> Not (LessEq (fe le1, fe le2))
      | Not (Less (le1, le2))   -> Not (Less (fe le1, fe le2))
      | Not (SetSub (le1, le2)) -> Not (SetSub (fe le1, fe le2))
      | Not (SetMem (le1, le2)) -> Not (SetMem (fe le1, fe le2))
      | And (a1, a2)            -> And (fa a1, fa a2)
      | Or (a1, a2)             -> Or (fa a1, fa a2)
      | False                   -> False
      | True                    -> True
      | SetSub (le1, le2)       -> SetSub (fe le1, fe le2)
      | SetMem (le1, le2)       -> SetMem (fe le1, fe le2)
      | ForAll (bt, a)          -> ForAll (bt, fant a)
      | _                       ->
          let msg =
            Fmt.str
              "normalise_pure_assertion can only process pure assertions: %a"
              Formula.pp assertion
          in
          raise (Failure msg)
    in
    if no_types = None then Typing.infer_types_formula gamma result;
    result

  let normalise_pure_assertions
      (store : SStore.t)
      (gamma : TypEnv.t)
      (subst : SESubst.t)
      (args : SS.t option)
      (fs : Formula.t list) : PFS.t =
    let pvar_equalities = Hashtbl.create 1 in
    let non_store_pure_assertions = Stack.create () in

    (*
     * Step 1 - Get equalities involving program variables
     * -----------------------------------------------------------------------------------
     * Returns the list of equalities in a involving program variables of the form x = E
     * or E = x, for a logical expression E and a variable x
     * -----------------------------------------------------------------------------------
     *)
    let rec init_pvar_equalities (fs : Formula.t list) : unit =
      List.iter
<<<<<<< HEAD
        (fun (f : Formula.t) ->
=======
        (fun (f : Formula.t) : unit ->
>>>>>>> 262fe6d5
          match f with
          | Eq (PVar x, e) | Eq (e, PVar x) ->
              if
                (not (Hashtbl.mem pvar_equalities x))
                && not (SStore.mem store x)
              then Hashtbl.add pvar_equalities x e
              else Stack.push (Formula.Eq (PVar x, e)) non_store_pure_assertions
          | _ -> Stack.push f non_store_pure_assertions)
        fs
    in

    (*
     * Step 2 - Build a table mapping pvars to integers
     * ------------------------------------------------
     *)
    let get_vars_tbl (vars : SS.t) : (string, int) Hashtbl.t =
      let len = SS.cardinal vars in
      let vars_tbl = Hashtbl.create len in
      List.iteri (fun i var -> Hashtbl.add vars_tbl var i) (SS.elements vars);
      vars_tbl
    in

    (*
     * Step 3 - PVars Dependency Graph
     * ------------------------------------------------------------------------
     * Compute a dependency graph between PVar equalities (which are treated as
     * definitions)
     * ------------------------------------------------------------------------
     *)
    let pvars_graph (p_vars : SS.t) (p_vars_tbl : (string, int) Hashtbl.t) :
        int list array =
      let len = SS.cardinal p_vars in
      let graph = Array.make len [] in

      List.iteri
        (fun u cur_var ->
          let cur_le = Hashtbl.find pvar_equalities cur_var in
          let cur_var_deps = Expr.pvars cur_le in
          SS.iter
            (fun v ->
              try
                let v_num = Hashtbl.find p_vars_tbl v in
                graph.(u) <- v_num :: graph.(u)
              with _ -> ())
            cur_var_deps)
        (SS.elements p_vars);

      graph
    in

    (*
     * Step 4 - Normalise PVar equalities
     * ------------------------------------------------------------------------
     * Normalise equalities involving pvars
     * Detect cyclic dependencies between pvar definitions
     * Break dependencies by introducing new logical variables
     * E.g.
     *      (x = y + 1) * (y = #z) ==> (x = #z + 1) * (y = #z)
     *      (x = y + 1) * (y = (3 * x) - 2) ==>
          (x = #w + 1) * (y = #y) * (#y = (3 * (#y + 1)) - 2)
          where #y = new_lvar_name (y)
     * ------------------------------------------------------------------------
     *)
    let normalise_pvar_equalities
        (graph : int list array)
        (p_vars : SS.t)
        (p_vars_tbl : (string, int) Hashtbl.t) =
      let p_vars = Array.of_list (SS.elements p_vars) in
      let len = Array.length p_vars in
      let visited_tbl = Array.make len false in

      let is_searchable u =
        List.fold_left (fun ac v -> ac && not visited_tbl.(v)) true graph.(u)
      in

      (* a pvar-equality that cannot be lifted to the abstract store
         has to remain in the pure formulae *)
      let remove_assignment var =
        try
          let e = Hashtbl.find pvar_equalities var in
          Stack.push
            (Formula.Eq (LVar (new_lvar_name var), e))
            non_store_pure_assertions;
          Hashtbl.remove pvar_equalities var
        with _ ->
          let msg =
            Printf.sprintf
              "DEATH. normalise_pure_assertions -> normalise_pvar_equalities \
               -> remove_assignment. Var: %s."
              var
          in
          raise (Failure msg)
      in

      (* lifting an assignment to the abstract store *)
      let rewrite_assignment var =
        try
          let le = Hashtbl.find pvar_equalities var in
          let le' = normalise_lexpr ~store ~subst gamma le in
          SStore.put store var le';
          ()
        with _ ->
          let msg =
            Printf.sprintf
              "DEATH. normalise_pure_assertions ->  normalise_pvar_equalities \
               -> rewrite_assignment. Var: %s\n"
              var
          in
          raise (Failure msg)
      in

      (* DFS on pvar dependency graph *)
      let rec search (u : int) =
        let u_var = p_vars.(u) in
        visited_tbl.(u) <- true;
        match is_searchable u with
        | false -> remove_assignment u_var
        | true  ->
            List.iter
              (fun v ->
                (* Given that u is searchable this if is very strange *)
                if visited_tbl.(v) then () else search v)
              graph.(u);
            rewrite_assignment u_var
      in
      for i = 0 to len - 1 do
        if not visited_tbl.(i) then search i else ()
      done
    in

    (*
     * Step 5 - The store is always full
     * ------------------------------------------------------------------------
     * PVars that were not associated with a logical expression in the store
     * are mapped to a newly created logical variable
     * ------------------------------------------------------------------------
     *)
    let fill_store args =
      let def_pvars =
        SS.of_list
          (List.concat (List.map (fun f -> SS.elements (Formula.pvars f)) fs))
      in
      let p_vars = Option.value ~default:def_pvars args in
      SS.iter
        (fun var ->
          if not (SStore.mem store var) then (
            SStore.put store var (LVar (new_lvar_name var));
            () ))
        p_vars
    in

    (*
     * Step 6 - Normalise Pure Assertions
     * ------------------------------------------------------------------------
     * The pure assertions that were not lifted to the store need to be
     * normalised
     * ------------------------------------------------------------------------
     *)
    let normalise_pure_assertions () =
      let pfs = PFS.init () in
      let cur_index = ref 0 in

      while not (Stack.is_empty non_store_pure_assertions) do
        let p_assertion = Stack.pop non_store_pure_assertions in
        let p_assertion' =
          normalise_pure_assertion store gamma subst p_assertion
        in
        PFS.extend pfs p_assertion';
        cur_index := !cur_index + 1
      done;

      let store_as_subst = SStore.to_ssubst store in
      PFS.substitution store_as_subst pfs;

      L.verbose (fun m -> m "About to simplify.");
      let _ =
        Simplifications.simplify_pfs_and_gamma pfs gamma ~unification:true
          ~save_spec_vars:(SS.empty, true)
      in
      L.verbose (fun m -> m "Done simplifying.");
      pfs
    in

    (* Doing IT *)
    (* 1 *)
    init_pvar_equalities fs;
    let p_vars =
      Hashtbl.fold (fun var le ac -> SS.add var ac) pvar_equalities SS.empty
    in

    L.verbose (fun m ->
        m "PVars in normalise_pvar_equalities: %s\n"
          (String.concat ", " (SS.elements p_vars)));

    (* 2 *)
    let p_vars_tbl = get_vars_tbl p_vars in
    (* 3 *)
    let pvars_graph = pvars_graph p_vars p_vars_tbl in
    (* 4 *)
    normalise_pvar_equalities pvars_graph p_vars p_vars_tbl;
    L.verbose (fun m -> m "Going to fill the store now.");
    (* 5 *) fill_store args;
    L.verbose (fun m -> m "Filled store.");
    (* 6 *)
    let result = normalise_pure_assertions () in
    L.verbose (fun m -> m "Finished normalising pure assertions.");
    result

  (** Separate an assertion into:  core_asrts, pure, typing and predicates *)
  let rec separate_assertion (a : Asrt.t) :
      (string * Expr.t list * Expr.t list) list
      * Formula.t list
      * (Expr.t * Type.t) list
      * (string * Expr.t list) list =
    let f = separate_assertion in

    match a with
    | Star (al, ar)       ->
        let core_asrts_l, pure_l, types_l, preds_l = f al in
        let core_asrts_r, pure_r, types_r, preds_r = f ar in
        ( core_asrts_l @ core_asrts_r,
          pure_l @ pure_r,
          types_l @ types_r,
          preds_l @ preds_r )
    | GA (a, es1, es2)    -> ([ (a, es1, es2) ], [], [], [])
    | Emp                 -> ([], [], [], [])
    | Types lst           -> ([], [], lst, [])
    | Pred (name, params) -> ([], [], [], [ (name, params) ])
    | Pure f              -> ([], [ f ], [], [])

  (** Normalise type assertions (Intialise type environment *)
  let normalise_types
      (store : SStore.t)
      (gamma : TypEnv.t)
      (subst : SESubst.t)
      (type_list : (Expr.t * Type.t) list) : bool =
    L.verbose (fun m -> m "Normalising types: %d" (List.length type_list));
    List.iter
      (fun (e, t) ->
        L.verbose (fun m ->
            m "%s : %s" ((Fmt.to_to_string Expr.pp) e) (Type.str t)))
      type_list;

    let fe = normalise_logic_expression store gamma subst in

    let type_check_lexpr (le : Expr.t) (t : Type.t) : bool =
      let le_type, success, _ = Typing.type_lexpr gamma le in
      if not success then
        raise
          (Failure
             (Printf.sprintf
                "DEATH. normalise_type_assertions: expression %s not typable"
                ((Fmt.to_to_string Expr.pp) le)))
      else
        Option.fold
          ~some:(fun tt -> t = tt)
          ~none:
            (let new_gamma =
               Typing.reverse_type_lexpr false gamma [ (le, t) ]
             in
             Option.fold
               ~some:(fun new_gamma ->
                 TypEnv.extend gamma new_gamma;
                 true)
               ~none:false new_gamma)
          le_type
    in

    let result =
      List.fold_left
        (fun ac (le, t) ->
          if not ac then false
          else
            match fe le with
            | Lit lit -> Literal.type_of lit = t
            | LVar x  ->
                TypEnv.update gamma x t;
                true
            | PVar x  -> raise (Failure "DEATH. normalise_type_assertions")
            | le      -> type_check_lexpr le t)
        true type_list
    in

    result

  (** Normalise Predicate Assertions (Initialise Predicate Set) *)
  let normalise_preds
      (pred_defs : (string, UP.pred) Hashtbl.t option)
      (store : SStore.t)
      (pfs : PFS.t)
      (gamma : TypEnv.t)
      (subst : SVal.SESubst.t)
      (pred_asrts : (string * Expr.t list) list) : SPreds.t =
    let fe = normalise_logic_expression store gamma subst in
    let preds = SPreds.init [] in
    let pred_defs =
      Option.value ~default:(Hashtbl.create Config.small_tbl_size) pred_defs
    in

    List.iter
      (fun (pn, les) ->
        let pred_def = Hashtbl.find_opt pred_defs pn in
        match pred_def with
        | None          ->
            L.fail
              (Format.asprintf
                 "Impossible: Predicate %s not found in predicate table during \
                  normalisation."
                 pn)
        | Some pred_def ->
            let params, _ = List.split pred_def.pred.pred_params in
            let params = List.map (fun x -> Expr.PVar x) params in
            let facts =
              List.fold_left
                (fun facts (param, le) ->
                  List.map
                    (fun fact -> Formula.subst_expr_for_expr param le fact)
                    facts)
                pred_def.pred.pred_facts (List.combine params les)
            in
            List.iter (fun fact -> PFS.extend pfs fact) facts;
            SPreds.extend preds (pn, List.map fe les))
      pred_asrts;

    preds

  let generate_overlapping_constraints
      (c_asrts : (string * Expr.t list * Expr.t list) list) : Formula.t list =
    let partition (c_asrts : (string * Expr.t list * Expr.t list) list) :
        (string, (Expr.t list * Expr.t list) list) Hashtbl.t =
      let summary : (string, (Expr.t list * Expr.t list) list) Hashtbl.t =
        Hashtbl.create Config.small_tbl_size
      in
      let f_iter (c_asrt : string * Expr.t list * Expr.t list) : unit =
        let a, ins, outs = c_asrt in
        if SPState.is_overlapping_asrt a then
          try
            let other_asrts = Hashtbl.find summary a in
            Hashtbl.replace summary a ((ins, outs) :: other_asrts);
            ()
          with Not_found -> Hashtbl.replace summary a [ (ins, outs) ]
      in
      List.iter f_iter c_asrts;
      summary
    in

    let generate_constraint
        (ins_outs_pair : (Expr.t * Expr.t) list * (Expr.t * Expr.t) list) :
        Formula.t =
      let ins_pairs, outs_pairs = ins_outs_pair in
      let ins_fo =
        Formula.disjunct
          (List.map
             (fun (i1, i2) -> Formula.Not (Formula.Eq (i1, i2)))
             ins_pairs)
      in
      let outs_fo =
        Formula.conjunct
          (List.map (fun (o1, o2) -> Formula.Eq (o1, o2)) outs_pairs)
      in
      Or (ins_fo, outs_fo)
    in

    let summary_to_constraints
        (summary : (string, (Expr.t list * Expr.t list) list) Hashtbl.t) :
        Formula.t list =
      let f_aux (ins1, outs1) (ins2, outs2) =
        if
          List.length ins1 <> List.length ins2
          || List.length outs1 <> List.length outs2
        then raise (Failure "DEATH. generate_overlapping_constraints")
        else (List.combine ins1 ins2, List.combine outs1 outs2)
      in

      Hashtbl.fold
        (fun (a : _) (a_asrts : (Expr.t list * Expr.t list) list)
             (ac : Formula.t list) : Formula.t list ->
          let pre_constraints =
            List_utils.cross_product a_asrts a_asrts f_aux
          in
          List.map generate_constraint pre_constraints)
        summary []
    in

    summary_to_constraints (partition c_asrts)

  let compose_substs (subst1 : SESubst.t) (subst2 : SESubst.t) : SESubst.t =
    let bnds = SESubst.to_list subst1 in
    let bnds' =
      List.map (fun (x, e) -> (x, SESubst.subst_in_expr subst2 true e)) bnds
    in
    SESubst.init bnds'

  let normalise_core_asrt
      (store : SStore.t)
      (new_pfs : PFS.t)
      (pfs : PFS.t)
      (gamma : TypEnv.t)
      (subst : SESubst.t)
      (core_asrt : string * Expr.t list * Expr.t list) :
      string * Expr.t list * Expr.t list =
    (* FIXME: Why is this here and what does it do? *)
    (* let var_to_aloc (e : Expr.t) : Expr.t =
       let e' = Reduction.reduce_lexpr ~gamma:gamma ~pfs:new_pfs e in
       match (e' : Expr.t) with
       | Lit (Loc _)
       | ALoc _ -> e'
       | PVar x ->
         (match SStore.get store x with
           | Some (ALoc al_name) -> ALoc al_name
           | Some e'' ->
               let aloc : Expr.t = ALoc (new_aloc_name x) in
               PFS.extend pfs (Formula.Eq (aloc, e''));
               PFS.extend new_pfs (Formula.Eq (aloc, e''));
               aloc
           | None ->
               let aloc : Expr.t = ALoc (new_aloc_name x) in
               SStore.put store x aloc; aloc)
       | LVar x ->
         (match SSubst.get subst x with
           | Some e -> e
           | None ->
               let aloc : Expr.t = ALoc (new_aloc_name x) in
               PFS.extend pfs (Formula.Eq (aloc, LVar x));
               PFS.extend new_pfs (Formula.Eq (aloc, LVar x));
               SSubst.put subst x aloc; aloc)

       | _ ->
           let aloc : Expr.t = ALoc (ALoc.alloc ()) in
           PFS.extend new_pfs (Formula.Eq (aloc, e'));
           PFS.extend pfs (Formula.Eq (aloc, e'));
           aloc in *)
    core_asrt

  let normalise_core_asrts
      (store : SStore.t)
      (pfs : PFS.t)
      (gamma : TypEnv.t)
      (svars : SS.t)
      (subst : SESubst.t)
      (c_asrts : (string * Expr.t list * Expr.t list) list) :
      (string * Expr.t list * Expr.t list) list * SESubst.t =
    let new_pfs = PFS.copy pfs in
    let fe = normalise_logic_expression store gamma subst in
    let c_asrts' =
      List.map
        (fun (a, ins, outs) -> (a, List.map fe ins, List.map fe outs))
        c_asrts
    in
    let fos = generate_overlapping_constraints c_asrts' in
    List.iter (fun fo -> PFS.extend new_pfs fo) fos;
    let subst', _ =
      Simplifications.simplify_pfs_and_gamma new_pfs gamma ~unification:true
        ~save_spec_vars:(SS.empty, true)
    in
    let subst = compose_substs subst subst' in
    let lsvars =
      Expr.Set.of_list (List.map (fun x -> Expr.LVar x) (SS.elements svars))
    in
    let subst' =
      SESubst.filter subst' (fun x _ -> not (Expr.Set.mem x lsvars))
    in

    L.verbose (fun m ->
        m "pfs after overlapping constraints:\n%a\nSubst:\n%a\nSubst':\n%a\n"
          (* FIXME: Shouldn't use PFS.to_list but Fmt.iter and PFS.iter *)
          (Fmt.list ~sep:(Fmt.any "@\n") Formula.pp)
          (PFS.to_list new_pfs) SESubst.pp subst SESubst.pp subst');

    let f_subst = SESubst.subst_in_expr subst' ~partial:true in
    let c_asrts'' =
      List.map
        (fun (a, ins, outs) -> (a, List.map f_subst ins, List.map f_subst outs))
        c_asrts'
    in

    ( List.map (normalise_core_asrt store new_pfs pfs gamma subst) c_asrts'',
      subst )

  let produce_core_asrts
      (astate : SPState.t)
      (core_asrts : (string * Expr.t list * Expr.t list) list) :
      SPState.t option =
    let f_aux (es : Expr.t list) : SS.t * SS.t =
      List.fold_left
        (fun (ret1, ret2) e ->
          (SS.union ret1 (Expr.lvars e), SS.union ret2 (Expr.alocs e)))
        (SS.empty, SS.empty) es
    in

    let (lvars : SS.t), (alocs : SS.t) =
      List.fold_left
        (fun (ret1, ret2) (id, ins, outs) ->
          L.verbose (fun m ->
              m "(%s\n%a\n%a)\n" id SVal.M.full_pp_list ins SVal.M.full_pp_list
                outs);
          let lv_ins, al_ins = f_aux ins in
          let lv_outs, al_outs = f_aux outs in
          let ret1' = SS.union ret1 (SS.union lv_ins lv_outs) in
          let ret2' = SS.union ret2 (SS.union al_ins al_outs) in
          (ret1', ret2'))
        (SS.empty, SS.empty) core_asrts
    in

    let lv_bnds =
      List.map (fun x -> (Expr.LVar x, Expr.LVar x)) (SS.elements lvars)
    in
    let al_bnds =
      List.map (fun l -> (Expr.ALoc l, Expr.ALoc l)) (SS.elements alocs)
    in
    let subst = SESubst.init (lv_bnds @ al_bnds) in

    L.verbose (fun m ->
        m "Subst in produce asrts:\n%a"
          (* FIXME: Shouldn't use PFS.to_list but Fmt.iter and PFS.iter *)
          SESubst.full_pp subst);

    let rec loop
        (astate : SPState.t)
        (core_asrts : (string * Expr.t list * Expr.t list) list) :
        SPState.t option =
      match core_asrts with
      | []                     -> Some astate
      | (a, ins, outs) :: rest -> (
          try
            match SPState.produce astate subst (Asrt.GA (a, ins, outs)) with
            | Some astate -> loop astate rest
            | None        ->
                L.verbose (fun m ->
                    m "Produce GA failed for: %a!\n" Asrt.pp
                      (Asrt.GA (a, ins, outs)));
                None
          with Failure msg ->
            L.verbose (fun m ->
                m "Produce GA failed for: %a with error %s\n" Asrt.pp
                  (Asrt.GA (a, ins, outs))
                  msg);
            raise (Failure msg) )
    in

    loop astate core_asrts

  let subst_to_pfs ?(svars : SS.t option) (subst : SESubst.t) : Formula.t list =
    let subst_lvs = SESubst.to_list subst in
    let subst_lvs' =
      match svars with
      | Some svars ->
          List.filter
            (fun (e, _) ->
              match e with
              | Expr.LVar x -> SS.mem x svars
              | _           -> false)
            subst_lvs
      | None       ->
          List.filter
            (fun (e, _) ->
              match e with
              | Expr.LVar x -> true
              | _           -> false)
            subst_lvs
    in
    List.map (fun (e, le) -> Formula.Eq (e, le)) subst_lvs'

  (** Given an assertion creates a symbolic state and a substitution *)
  let normalise_assertion
      ?(pred_defs : UP.preds_tbl_t option)
      ?(gamma = TypEnv.init ())
      ?(subst = SESubst.init [])
      ?(pvars : SS.t option)
      (a : Asrt.t) : (SPState.t * SESubst.t) option =
    let falsePFs pfs = PFS.mem pfs False in
    let svars = SS.filter is_spec_var_name (Asrt.lvars a) in

    L.verbose (fun m ->
        m "Normalising assertion:\n\t%a\nsvars: @[<h>%a]" Asrt.pp a
          (Fmt.iter ~sep:Fmt.comma SS.iter Fmt.string)
          svars);

    (* Step 1 -- Preprocess list expressions - resolve l-nth(E, i) when possible  *)
    let a = preprocess_lists a in

    (* Step 2a -- Create empty symbolic heap, symbolic store, typing environment, and substitution *)
    let store = SStore.init [] in
    let gamma = TypEnv.copy gamma in
    let subst = SESubst.copy subst in

    (* Step 2b -- Separate assertion *)
    let c_asrts, pfs, types, preds =
      try separate_assertion a
      with Failure msg ->
        L.verbose (fun m -> m "I died here terribly with msg: %s!\n" msg);
        raise (Failure msg)
    in

    L.verbose (fun m -> m "Separate assertion subst: %a" SESubst.pp subst);
    L.verbose (fun m -> m "Here are the pfs: %a" PFS.pp (PFS.of_list pfs));

    (* Step 3 -- Normalise type assertions and pure assertions
       * 3.1 - type assertions -> initialises gamma
       * 3.2 - pure assertions -> initialises store and pfs
    *)
    let success = normalise_types store gamma subst types in
    match success with
    | false ->
        L.verbose (fun m ->
            m
              "WARNING: normalise_assertion: type assertions could not be \
               normalised");
        None
    | true  -> (
        let pfs = normalise_pure_assertions store gamma subst pvars pfs in
        match falsePFs pfs with
        | true  ->
            L.verbose (fun m ->
                m "WARNING: normalise_assertion: pure formulae false");
            None
        | false -> (
            L.verbose (fun m -> m "Here is the store: %a" SStore.pp store);
            (* Step 4 -- Extend the typing environment using equalities in the pfs *)
            extend_typing_env_using_assertion_info gamma (PFS.to_list pfs);

            (* Step 5 -- normalise core assertions *)
            let c_asrts', subst =
              normalise_core_asrts store pfs gamma svars subst c_asrts
            in

            (* Step 6 -- Extend pfs with info on subst *)
            List.iter (fun pf -> PFS.extend pfs pf) (subst_to_pfs subst);

            (* Step 7 -- Construct the state *)
            let preds' =
              normalise_preds pred_defs store pfs gamma subst preds
            in
            let astate : SPState.t =
              SPState.struct_init pred_defs store pfs gamma svars
            in
            let astate = SPState.set_preds astate preds' in
            let astate = produce_core_asrts astate c_asrts' in

            match astate with
            | None        ->
                L.verbose (fun m ->
                    m "WARNING: normalise_assertion: returning None");
                None
            | Some astate ->
                (* Step 8 -- Check if the symbolic state makes sense *)
                let mem_constraints = SPState.mem_constraints astate in
                if
                  FOSolver.check_satisfiability
                    (mem_constraints @ PFS.to_list pfs)
                    gamma
                then (
                  (* Step 9 -- Final simplifications - TO SIMPLIFY!!! *)
                  let _ = SPState.simplify ~unification:true astate in
                  L.verbose (fun m ->
                      m "AFTER NORMALISATION:@\n%a" SPState.pp astate);
                  Some (astate, subst) )
                else (
                  L.verbose (fun m ->
                      m "WARNING: normalise_assertion: returning None");
                  None ) ) )
end<|MERGE_RESOLUTION|>--- conflicted
+++ resolved
@@ -360,11 +360,7 @@
      *)
     let rec init_pvar_equalities (fs : Formula.t list) : unit =
       List.iter
-<<<<<<< HEAD
-        (fun (f : Formula.t) ->
-=======
         (fun (f : Formula.t) : unit ->
->>>>>>> 262fe6d5
           match f with
           | Eq (PVar x, e) | Eq (e, PVar x) ->
               if
