--- conflicted
+++ resolved
@@ -169,7 +169,6 @@
   let set_variants (astate : t) (variants : variants_t) : t =
     { astate with variants }
 
-<<<<<<< HEAD
   let assume ?(unfold = false) (astate : t) (v : Expr.t) : t list =
     let open Syntaxes.List in
     let* state = State.assume ~unfold astate.state v in
@@ -185,31 +184,6 @@
             let* _, astate = next_states in
             let _, astates = simplify ~kill_new_lvars:false astate in
             astates)
-=======
-  let assume ?(unfold = false) (astate : t) (v : Val.t) : t list =
-    let state, preds, pred_defs, variants = astate in
-    List.concat_map
-      (fun state ->
-        let astate' = (state, preds, pred_defs, variants) in
-        match (!Config.unfolding && unfold, Val.to_expr v) with
-        | _, Lit (Bool true) -> [ astate' ]
-        | false, _ -> [ astate' ]
-        | true, _ -> (
-            let unfold_vals = Expr.base_elements (Val.to_expr v) in
-            let unfold_vals = List.map Val.from_expr unfold_vals in
-            let unfold_vals =
-              List.map Option.get (List.filter (fun x -> x <> None) unfold_vals)
-            in
-            match SUnifier.unfold_with_vals astate' unfold_vals with
-            | None -> [ astate' ]
-            | Some next_states ->
-                List.concat_map
-                  (fun (_, astate) ->
-                    let _, astates = simplify ~kill_new_lvars:false astate in
-                    astates)
-                  next_states))
-      (State.assume ~unfold state v)
->>>>>>> 5ac24024
 
   let assume_a
       ?(unification = false)
@@ -1076,58 +1050,27 @@
 
   let of_yojson (yojson : Yojson.Safe.t) : (t, string) result =
     (* TODO: Deserialize other components of pstate *)
+    let open Syntaxes.Result in
     let rec aux = function
-      | Some state, Some preds, Some variants, [] ->
-          Ok (state, preds, UP.init_pred_defs (), variants)
-      | None, preds, variants, ("state", state_yojson) :: rest -> (
-          match State.of_yojson state_yojson with
-          | Ok state -> aux (Some state, preds, variants, rest)
-          | Error e -> Error e)
-      | state, None, variants, ("preds", preds_yojson) :: rest -> (
-          match Preds.of_yojson preds_yojson with
-          | Ok preds -> aux (state, Some preds, variants, rest)
-          | Error e -> Error e)
-      | state, preds, None, ("variants", variants_yojson) :: rest -> (
-          match variants_t_of_yojson variants_yojson with
-          | Ok variants -> aux (state, preds, Some variants, rest)
-          | Error e -> Error e)
+      | Some state, Some preds, Some variants, Some wands, [] ->
+          Ok { state; preds; pred_defs = UP.init_pred_defs (); variants; wands }
+      | None, preds, variants, wands, ("state", state_yojson) :: rest ->
+          let* state = State.of_yojson state_yojson in
+          aux (Some state, preds, variants, wands, rest)
+      | state, None, variants, wands, ("preds", preds_yojson) :: rest ->
+          let* preds = Preds.of_yojson preds_yojson in
+          aux (state, Some preds, variants, wands, rest)
+      | state, preds, None, wands, ("variants", variants_yojson) :: rest ->
+          let* variants = variants_t_of_yojson variants_yojson in
+          aux (state, preds, Some variants, wands, rest)
+      | state, preds, variants, None, ("wands", variants_yojson) :: rest ->
+          let* wands = Wands.of_yojson variants_yojson in
+          aux (state, preds, variants, Some wands, rest)
       | _ -> Error "Cannot parse yojson into PState"
     in
     match yojson with
-<<<<<<< HEAD
-    | `Assoc
-        [
-          ("state", state_yojson);
-          ("preds", preds_yojson);
-          ("wands", wands_yojson);
-          ("variants", variants_yojson);
-        ] ->
-        let open Syntaxes.Result in
-        let* state = State.of_yojson state_yojson in
-        let* preds = Preds.of_yojson preds_yojson in
-        let* wands = Wands.of_yojson wands_yojson in
-        let+ variants = variants_t_of_yojson variants_yojson in
-        { state; preds; wands; pred_defs = UP.init_pred_defs (); variants }
-=======
-    | `Assoc sections -> aux (None, None, None, sections)
->>>>>>> 5ac24024
+    | `Assoc sections -> aux (None, None, None, None, sections)
     | _ -> Error "Cannot parse yojson into PState"
-
-  (* let of_yojson (yojson : Yojson.Safe.t) : (t, string) result =
-     (* TODO: Deserialize other components of pstate *)
-     match yojson with
-     | `Assoc
-         [
-           ("state", state_yojson);
-           ("preds", preds_yojson);
-           ("variants", variants_yojson);
-         ] ->
-         Result.bind (State.of_yojson state_yojson) (fun state ->
-             Result.bind (Preds.of_yojson preds_yojson) (fun (preds : Preds.t) ->
-                 variants_t_of_yojson variants_yojson
-                 |> Result.map (fun variants ->
-                        (state, preds, UP.init_pred_defs (), variants))))
-     | _ -> Error "Cannot parse yojson into PState" *)
 
   let to_yojson pstate =
     (* TODO: Serialize other components of pstate *)
