(**
    Interface for GIL Predicate States.
    They are considered to be mutable.
*)
module type S = sig
  include State.S

  type state_t

  type preds_t

  type abs_t = string * vt list

  val initialise : state_t -> preds_t -> UP.preds_tbl_t option -> t

  (** Get preds of given symbolic state *)
  val get_preds : t -> preds_t

  (** Set preds of given symbolic state *)
  val set_preds : t -> preds_t -> t

  val unify : t -> st -> UP.t -> bool

  val add_pred_defs : UP.preds_tbl_t -> t -> t

  val deabstract : t -> state_t * bool

  val get_all_preds : ?keep:bool -> (abs_t -> bool) -> t -> abs_t list

  val set_pred : t -> abs_t -> unit

  val automatic_unfold : t -> vt list -> (t list, string) result
end

module Make
    (Val : Val.S)
    (ESubst : ESubst.S with type vt = Val.t and type t = Val.et)
    (Store : Store.S with type vt = Val.t)
    (State : State.S
               with type vt = Val.t
                and type st = ESubst.t
                and type store_t = Store.t)
    (Preds : Preds.S with type vt = Val.t and type st = ESubst.t) :
  S
    with type vt = Val.t
     and type st = ESubst.t
     and type store_t = Store.t
     and type state_t = State.t
     and type preds_t = Preds.t = struct
  open Containers
  open Literal
  module L = Logging

  type t = State.t * Preds.t * UP.preds_tbl_t

  type vt = Val.t

  type st = ESubst.t

  type store_t = Store.t

  type abs_t = Preds.abs_t

  type state_t = State.t

  type preds_t = Preds.t

  type err_t = State.err_t

  type fix_t = State.fix_t

  type m_err_t = State.m_err_t

  exception Internal_State_Error of err_t list * t

  exception Preprocessing_Error of UP.up_err_t list

  module Unifier = Unifier.Make (Val) (ESubst) (Store) (State) (Preds)

  type action_ret = ASucc of (t * vt list) list | AFail of err_t list

  type u_res = UWTF | USucc of t | UFail of err_t list

  let init (pred_defs : UP.preds_tbl_t option) : t =
    let empty_pred_defs : UP.preds_tbl_t = UP.init_pred_defs () in
    let new_pred_defs : UP.preds_tbl_t =
      Option.value ~default:empty_pred_defs pred_defs
    in
    (State.init pred_defs, Preds.init [], new_pred_defs)

  let struct_init
      (pred_defs : UP.preds_tbl_t option)
      (store : store_t)
      (pfs : PFS.t)
      (gamma : TypEnv.t)
      (svars : SS.t) : t =
    let empty_pred_defs : UP.preds_tbl_t = UP.init_pred_defs () in
    let new_pred_defs : UP.preds_tbl_t =
      Option.value ~default:empty_pred_defs pred_defs
    in
    let state = State.struct_init pred_defs store pfs gamma svars in
    (state, Preds.init [], new_pred_defs)

  let initialise
      (state : State.t) (preds : Preds.t) (pred_defs : UP.preds_tbl_t option) :
      t =
    let pred_defs = Option.value ~default:(UP.init_pred_defs ()) pred_defs in
    (state, preds, pred_defs)

  let get_pred_defs (state : t) : UP.preds_tbl_t option =
    let _, _, pred_defs = state in
    Some pred_defs

  let eval_expr (astate : t) (e : Expr.t) =
    let state, _, _ = astate in
    try State.eval_expr state e
    with State.Internal_State_Error (errs, s) ->
      raise (Internal_State_Error (errs, astate))

  let get_store (astate : t) : Store.t =
    let state, _, _ = astate in
    State.get_store state

  let set_store (astate : t) (store : Store.t) : t =
    let state, preds, pred_defs = astate in
    let state' = State.set_store state store in
    (state', preds, pred_defs)

  let get_preds (astate : t) : Preds.t =
    let _, preds, _ = astate in
    preds

  let set_preds (astate : t) (preds : Preds.t) : t =
    let state, _, pred_defs = astate in
    (state, preds, pred_defs)

  let to_loc (astate : t) (v : Val.t) : (t * Val.t) option =
    let state, preds, pred_defs = astate in
    match State.to_loc state v with
    | Some (state', loc) -> Some ((state', preds, pred_defs), loc)
    | None               -> None

  let assume ?(unfold = false) (astate : t) (v : Val.t) : t list =
    let state, preds, pred_defs = astate in
    List.concat
      (List.map
         (fun state ->
           let astate' = (state, preds, pred_defs) in
           match (!Config.unfolding && unfold, Val.to_expr v) with
           | _, Lit (Bool true) -> [ astate' ]
           | false, _           -> [ astate' ]
           | true, _            ->
               let unfold_vals = Expr.base_elements (Val.to_expr v) in
               let unfold_vals = List.map Val.from_expr unfold_vals in
               let unfold_vals =
                 List.map Option.get
                   (List.filter (fun x -> x <> None) unfold_vals)
               in
               let next_states, worked =
                 Unifier.unfold_with_vals astate' unfold_vals
               in
               if not worked then [ astate' ]
               else List.map (fun (_, astate) -> astate) next_states)
         (State.assume ~unfold state v))

  let assume_a
      ?(unification = false)
      ?(production = false)
      ?(time = "")
      (astate : t)
      (fs : Formula.t list) : t option =
    let state, preds, pred_defs = astate in
    match State.assume_a ~unification ~production ~time state fs with
    | Some state -> Some (state, preds, pred_defs)
    | None       -> None

  let assume_t (astate : t) (v : Val.t) (t : Type.t) : t option =
    let state, preds, pred_defs = astate in
    match State.assume_t state v t with
    | Some state -> Some (state, preds, pred_defs)
    | None       -> None

  let sat_check (astate : t) (v : Val.t) : bool =
    let state, _, _ = astate in
    State.sat_check state v

  let sat_check_f (astate : t) (fs : Formula.t list) : ESubst.t option =
    let state, _, _ = astate in
    State.sat_check_f state fs

  let assert_a (astate : t) (fs : Formula.t list) : bool =
    let state, _, _ = astate in
    State.assert_a state fs

  let equals (astate : t) (v1 : Val.t) (v2 : Val.t) : bool =
    let state, _, _ = astate in
    State.equals state v1 v2

  let get_type (astate : t) (v : Val.t) : Type.t option =
    let state, _, _ = astate in
    State.get_type state v

  let copy (astate : t) : t =
    let state, preds, pred_defs = astate in
    (State.copy state, Preds.copy preds, pred_defs)

  let simplify
      ?(save = false)
      ?(kill_new_lvars : bool option)
      ?(unification = false)
      (astate : t) : ESubst.t =
    let state, preds, _ = astate in
    let subst = State.simplify ~save ?kill_new_lvars ~unification state in
    Preds.substitution_in_place subst preds;
    subst

  let simplify_val (astate : t) (v : Val.t) : Val.t =
    let state, _, _ = astate in
    State.simplify_val state v

  let pp fmt (astate : t) : unit =
    let state, preds, _ = astate in
    Fmt.pf fmt "%a@\n@[<v 2>PREDICATES:@\n%a@]@\n" State.pp state Preds.pp preds

  let pp_by_need pvars lvars locs fmt astate : unit =
    let state, preds, _ = astate in
    (* TODO: Pred printing by need *)
    Fmt.pf fmt "%a@\n@[<v 2>PREDICATES:@\n%a@]@\n"
      (State.pp_by_need pvars lvars locs)
      state Preds.pp preds

  let add_spec_vars (astate : t) (vs : Var.Set.t) : t =
    let state, preds, pred_defs = astate in
    let state' = State.add_spec_vars state vs in
    (state', preds, pred_defs)

  let get_spec_vars (astate : t) : Var.Set.t =
    let state, _, _ = astate in
    State.get_spec_vars state

  let get_lvars (astate : t) : Var.Set.t =
    let state, _, _ = astate in
    State.get_lvars state

  let to_assertions ?(to_keep : SS.t option) (astate : t) : Asrt.t list =
    let state, preds, _ = astate in
    let s_asrts = State.to_assertions ?to_keep state in
    let p_asrts = Preds.to_assertions preds in
    List.sort Asrt.compare (p_asrts @ s_asrts)

  let substitution_in_place (subst : st) (astate : t) : unit =
    let state, preds, _ = astate in
    State.substitution_in_place subst state;
    Preds.substitution_in_place subst preds

  let update_store (state : t) (x : string option) (v : Val.t) : t =
    match x with
    | None   -> state
    | Some x ->
        let store = get_store state in
        let _ = Store.put store x v in
        let state' = set_store state store in
        state'

  (* FIXME: This needs to change -> we need to return a unification ret type, so we can
      compose with bi-abduction at the spec level *)
  let run_spec_aux
      ?(existential_bindings : (string * vt) list option)
      (name : string)
      (params : string list)
      (up : UP.t)
      (astate : t)
      (x : string option)
      (args : vt list) : ((t * Flag.t) list, Unifier.err_t list) result =
    L.verbose (fun m ->
        m "INSIDE RUN spec of %s with the following UP:@\n%a@\n" name UP.pp up);

    let old_store = get_store astate in
    let new_store = Store.init (List.combine params args) in
    let astate' = set_store astate new_store in
    let existential_bindings = Option.value ~default:[] existential_bindings in
    let existential_bindings =
      List.map (fun (x, v) -> (Expr.LVar x, v)) existential_bindings
    in
    let store_bindings = Store.bindings new_store in
    let store_bindings =
      List.map (fun (x, v) -> (Expr.PVar x, v)) store_bindings
    in
    let subst = ESubst.init (existential_bindings @ store_bindings) in

    L.verbose (fun m ->
        m "About to use the spec of %s with the following UP:@\n%a@\n" name
          UP.pp up);

    match Unifier.unify astate' subst up with
    | UPUSucc rets ->
        Ok
          ((* Successful Unification *)
           List.concat
             (List.map
                (fun (frame_state, subst, posts) ->
                  let fl, posts =
                    match posts with
                    | Some (fl, posts) -> (fl, posts)
                    | _                ->
                        let msg =
                          Printf.sprintf
                            "SYNTAX ERROR: Spec of %s does not have a \
                             postcondition"
                            name
                        in
                        L.normal (fun m -> m "%s" msg);
                        raise (Failure msg)
                  in

                  let sp = Unifier.produce_posts frame_state subst posts in

                  List.map
                    (fun final_state ->
                      let final_store = get_store final_state in
                      let v_ret = Store.get final_store Names.return_variable in
                      let final_state =
                        set_store final_state (Store.copy old_store)
                      in
                      let v_ret =
                        Option.value
                          ~default:(Option.get (Val.from_expr (Lit Undefined)))
                          v_ret
                      in
                      let final_state = update_store final_state x v_ret in
                      let _ = simplify ~unification:true final_state in
                      let subst, final_state =
                        Option.get (Unifier.unfold_concrete_preds final_state)
                      in
                      (final_state, fl))
                    sp)
                rets))
    | UPUFail errs ->
        let msg =
          Fmt.str
            "WARNING: Failed to unify against the precondition of procedure %s"
            name
        in
        L.normal (fun m -> m "%s" msg);
        Error errs

  let fresh_subst (xs : SS.t) : ESubst.t =
    let xs = SS.elements xs in
    let bindings =
      List.map
        (fun x ->
          (Expr.LVar x, Option.get (Val.from_expr (LVar (LVar.alloc ())))))
        xs
    in
    ESubst.init bindings

  let make_id_subst (a : Asrt.t) : ESubst.t =
    let lvars = Asrt.lvars a in
    let alocs = Asrt.alocs a in
    let lvars_subst =
      List.map
        (fun x -> (Expr.LVar x, Option.get (Val.from_expr (LVar x))))
        (SS.elements lvars)
    in
    let alocs_subst =
      List.map
        (fun x -> (Expr.ALoc x, Option.get (Val.from_expr (ALoc x))))
        (SS.elements alocs)
    in
    let subst_lst = lvars_subst @ alocs_subst in
    ESubst.init subst_lst

  let clear_resource (astate : t) =
    let state, preds, pred_defs = astate in
    let state = State.clear_resource state in
    let preds_list = Preds.to_list preds in
    List.iter
      (fun (name, vs) ->
        let pred_def = Hashtbl.find pred_defs name in
        if not pred_def.pred.pred_pure then
          let _ =
            Preds.pop preds (fun (name', vs') -> name' = name && vs' = vs)
          in
          ())
      preds_list;
    (state, preds, pred_defs)

  let unify_invariant
      (prog : UP.prog)
      (revisited : bool)
      (astate : t)
      (a : Asrt.t)
      (binders : string list) : t * t =
    let state, preds, pred_defs = astate in
    let store = State.get_store state in
    let pvars_store = Store.domain store in
    let pvars_a = Asrt.pvars a in
    let pvars_diff = SS.diff pvars_a pvars_store in
    L.verbose (fun m -> m "%s" (String.concat ", " (SS.elements pvars_diff)));
    match pvars_diff = SS.empty with
    | false ->
        let pvars_errs : err_t list =
          List.map (fun pvar : err_t -> EVar pvar) (SS.elements pvars_diff)
        in
        raise (Internal_State_Error (pvars_errs, astate))
    | true  -> (
        (* TODO: I would like to not forget the store, but let's see... *)
        let store_subst = Store.to_ssubst store in
        let a = SVal.SESubst.substitute_asrt store_subst true a in
        let state_lvars = State.get_lvars state in
        let known_lvars =
          SS.elements
            (SS.diff (SS.inter state_lvars (Asrt.lvars a)) (SS.of_list binders))
        in
        let known_lvars = List.map (fun x -> Expr.LVar x) known_lvars in
        let asrt_alocs =
          List.map (fun x -> Expr.ALoc x) (SS.elements (Asrt.alocs a))
        in
        let known_unifiables = Expr.Set.of_list (known_lvars @ asrt_alocs) in
        let pred_ins =
          Hashtbl.fold
            (fun name (pred : Pred.t) pred_ins ->
              Hashtbl.add pred_ins name pred.pred_ins;
              pred_ins)
            prog.prog.preds
            (Hashtbl.create Config.medium_tbl_size)
        in
        let up =
          UP.init known_unifiables Expr.Set.empty pred_ins [ (a, (None, None)) ]
        in
        (* This will not do anything in the original pass,
           but will do precisely what is needed in the re-establishment *)
        let vars_to_forget = SS.inter state_lvars (SS.of_list binders) in
        if vars_to_forget <> SS.empty then (
          let oblivion_subst = fresh_subst vars_to_forget in
          L.verbose (fun m ->
              m "Forget @[%a@] with subst: %a"
                Fmt.(iter ~sep:comma SS.iter string)
                vars_to_forget ESubst.pp oblivion_subst);
          substitution_in_place oblivion_subst astate;
          L.verbose (fun m ->
              m "State after substitution:@\n@[%a@]\n" pp astate) )
        else ();
        match up with
        | Error asrts -> raise (Preprocessing_Error [ UPAssert (a, asrts) ])
        | Ok up       -> (
            let bindings =
              List.map
                (fun (e : Expr.t) ->
                  let id =
                    match e with
                    | LVar x | ALoc x -> e
                    | _               ->
                        raise
                          (Failure
                             "Impossible: unifiable not an lvar or an aloc")
                  in
                  (id, Option.get (Val.from_expr e)))
                (Expr.Set.elements known_unifiables)
            in
            let old_astate = copy astate in
            let subst = ESubst.init bindings in
            let u_ret = Unifier.unify astate subst up in
            match u_ret with
            | UPUSucc [ (new_state, subst', _) ] -> (
                (* Successful Unification *)
                (* TODO: Should the frame state have the subst produced? *)
                let frame_state = copy new_state in
                let frame_state = set_store frame_state (Store.init []) in

                let lbinders = List.map (fun x -> Expr.LVar x) binders in
                let new_bindings =
                  List.map (fun e -> (e, ESubst.get subst' e)) lbinders
                in
                let success =
                  List.for_all (fun (x, x_v) -> x_v <> None) new_bindings
                in
                if not success then
                  raise
                    (Failure "UNIFY INVARIANT FAILURE: binders not captured")
                else
                  let new_bindings =
                    List.map (fun (x, x_v) -> (x, Option.get x_v)) new_bindings
                  in
                  let bindings =
                    List.filter
                      (fun (e, v) ->
                        (not (List.mem e lbinders)) && e <> Val.to_expr v)
                      (ESubst.to_list subst')
                  in
                  L.verbose (fun fmt ->
                      fmt "Additional bindings: %a"
                        Fmt.(
                          brackets
                            (list ~sep:semi
                               (parens (pair ~sep:comma Expr.pp Val.pp))))
                        bindings);
                  let bindings =
                    match revisited with
                    | false -> bindings
                    | true  -> new_bindings @ bindings
                  in
                  let bindings =
                    List.map
                      (fun (e, e_v) -> Asrt.Pure (Eq (e, Val.to_expr e_v)))
                      bindings
                  in
                  let a_bindings = Asrt.star bindings in
                  let subst_bindings = make_id_subst a_bindings in
                  let full_subst = make_id_subst a in
                  let _ = ESubst.merge_left full_subst subst_bindings in
                  let a_substed =
                    ESubst.substitute_asrt subst_bindings true a
                  in
                  let a_produce = Asrt.star [ a_bindings; a_substed ] in
                  (* Create empty state *)
                  let invariant_state : t = clear_resource new_state in
                  let invariant_state = set_store invariant_state store in
                  match
                    Unifier.produce invariant_state full_subst a_produce
                  with
                  | Some new_astate ->
                      let new_state, new_preds, pred_defs = new_astate in
                      let new_state' =
                        State.add_spec_vars new_state (SS.of_list binders)
                      in
                      let invariant_state =
                        (new_state', new_preds, pred_defs)
                      in
                      let _ = simplify ~kill_new_lvars:true invariant_state in
                      (frame_state, invariant_state)
                  | _               ->
                      let msg =
                        Fmt.str
                          "UNIFY INVARIANT FAILURE: %a. unable to produce \
                           variable bindings."
                          Asrt.pp a
                      in
                      L.fail msg )
            | UPUSucc _ ->
                raise
                  (Exceptions.Unsupported
                     "UNIFY INVARIANT FAILURE: unification resulted in \
                      multiple returns")
            | UPUFail errs ->
                let fail_pfs : Formula.t list =
                  List.map State.get_failing_constraint errs
                in
                let fail_pfs =
                  List.filter (fun (f : Formula.t) -> f <> True) fail_pfs
                in

                let failing_model = State.sat_check_f state fail_pfs in
                let () =
                  L.print_to_all
                    (Format.asprintf
                       "UNIFY INVARIANT FAILURE: with argument @[<h>%a@]. \
                        Unification failed.@\n\
                        @[<v 2>Errors:@\n\
                        %a.@]@\n\
                        @[<v 2>Failing Model:@\n\
                        %a@]@\n"
                       Asrt.pp a
                       Fmt.(list ~sep:(any "@\n") State.pp_err)
                       errs
                       Fmt.(option ~none:(any "CANNOT CREATE MODEL") ESubst.pp)
                       failing_model)
                in
                raise (Internal_State_Error (errs, old_astate)) ) )

  let frame_on (astate : t) (iframes : string list * t list) (ids : string list)
      : t =
    fst
      (List.fold_left
         (fun (astate, iframes) id' ->
           let ids, frames = iframes in
           let id, frame = (List.hd ids, List.hd frames) in
           if id <> id' then L.fail "Framing: Malformed loop identifiers."
           else
             let astate =
               let frame_asrt = Asrt.star (to_assertions frame) in
               let full_subst = make_id_subst frame_asrt in
               match Unifier.produce astate full_subst frame_asrt with
               | None        ->
                   L.fail
                     (Format.asprintf "Unable to produce frame for loop %s" id)
               | Some astate -> astate
             in
             let _ = simplify ~kill_new_lvars:true astate in
             (astate, (List.tl ids, List.tl frames)))
         (astate, iframes) ids)

  (**
    Evaluation of logic commands

    @param prog GIL program
    @param lcmd Logic command to be evaluated
    @param state Current state
    @param preds Current predicate set
    @return List of states/predicate sets resulting from the evaluation
  *)
  let rec evaluate_slcmd (prog : UP.prog) (lcmd : SLCmd.t) (astate : t) :
      (t list, string) result =
    let state, preds, pred_defs = astate in

    let eval_expr e =
      try State.eval_expr state e
      with State.Internal_State_Error (errs, s) ->
        raise (Internal_State_Error (errs, astate))
    in

    match lcmd with
    | Fold (pname, les, folding_info) -> (
        let pred = UP.get_pred_def prog.preds pname in
        match pred.pred.pred_abstract with
        | true  ->
            raise
              (Failure
                 (Format.asprintf "Impossible: Unfold of abstract predicate %s"
                    pname))
        | false -> (
            let vs = List.map eval_expr les in
            let params = List.map (fun (x, _) -> x) pred.pred.pred_params in
            let i_bindings =
              Option.fold
                ~some:(fun (def, bindings) ->
                  List.map (fun (x, e) -> (Expr.LVar x, eval_expr e)) bindings)
                ~none:[] folding_info
            in
            let param_bindings =
              if List.length params = List.length vs then List.combine params vs
              else List.combine (Pred.in_params pred.pred) vs
            in
            let param_bindings =
              List.map (fun (x, v) -> (Expr.PVar x, v)) param_bindings
            in
            let subst = ESubst.init (i_bindings @ param_bindings) in
            match Unifier.unify astate subst pred.up with
            | UPUSucc [ (astate', subst', _) ] ->
                let _, preds', _ = astate' in
                let arg_vs =
                  if List.length params = List.length vs then vs
                  else
                    let out_params = Pred.out_params pred.pred in
                    let vs_outs =
                      List.map
                        (fun x ->
                          let v_x = ESubst.get subst' (PVar x) in
                          match v_x with
                          | Some v_x -> v_x
                          | None     ->
                              raise (Failure "DEATH. evaluate_slcmd. fold"))
                        out_params
                    in
                    Pred.combine_ins_outs pred.pred vs vs_outs
                in
                Preds.extend ~pure:pred.pred.pred_pure preds' (pname, arg_vs);
                Ok [ astate' ]
            | _ ->
                let msg =
                  Fmt.str
                    "@[<h>IMPOSSIBLE FOLD for %s(%a) with folding_info: %a@]"
                    pname
                    Fmt.(list ~sep:comma Val.pp)
                    vs SLCmd.pp_folding_info folding_info
                in
                raise (Failure msg) ) )
    | Unfold (pname, les, unfold_info, b) -> (
        let pred = UP.get_pred_def prog.preds pname in
        match pred.pred.pred_abstract with
        | true  ->
            raise
              (Failure
                 (Format.asprintf "Impossible: Unfold of abstract predicate %s"
                    pname))
        | false -> (
            let vs = List.map eval_expr les in
            let vs_ins = Pred.in_args pred.pred vs in
            let vs = List.map (fun x -> Some x) vs in
            (* FIXME: make sure correct number of params *)
            match Unifier.get_pred astate pname vs with
            | GPSucc [ (_, vs') ] ->
                L.verbose (fun m ->
                    m "@[<h>Returned values: %a@]"
                      Fmt.(list ~sep:comma Val.pp)
                      vs');
                let vs = Pred.combine_ins_outs pred.pred vs_ins vs' in
                L.verbose (fun m ->
                    m "@[<h>LCMD Unfold about to happen with rec %b info: %a@]"
                      b SLCmd.pp_unfold_info unfold_info);
                if b then Ok [ Unifier.rec_unfold astate pname vs ]
                else (
                  L.verbose (fun m ->
                      m "@[<h>Values: %a@]" Fmt.(list ~sep:comma Val.pp) vs);
                  Ok
                    (List.map
                       (fun (_, state) -> state)
                       (Unifier.unfold astate pname vs unfold_info)) )
            | _                   -> raise (Failure "IMPOSSIBLE UNFOLD") ) )
    | GUnfold pname -> Ok [ Unifier.unfold_all astate pname ]
    | SepAssert (a, binders) -> (
        let store = State.get_store state in
        let pvars_store = Store.domain store in
        let pvars_a = Asrt.pvars a in
        let pvars_diff = SS.diff pvars_a pvars_store in
        L.verbose (fun m ->
            m "%s" (String.concat ", " (SS.elements pvars_diff)));
        match pvars_diff = SS.empty with
        | false ->
            let pvars_errs : err_t list =
<<<<<<< HEAD
              List.map (fun pvar -> StateErr.EVar pvar) (SS.elements pvars_diff)
=======
              List.map (fun pvar : err_t -> EVar pvar) (SS.elements pvars_diff)
>>>>>>> 262fe6d5
            in
            raise (Internal_State_Error (pvars_errs, astate))
        | true  -> (
            let store_subst = Store.to_ssubst store in
            let a = SVal.SESubst.substitute_asrt store_subst true a in
            (* let known_vars   = SS.diff (SS.filter is_spec_var_name (Asrt.lvars a)) (SS.of_list binders) in *)
            let state_lvars = State.get_lvars state in
            let known_lvars =
              SS.elements
                (SS.diff
                   (SS.inter state_lvars (Asrt.lvars a))
                   (SS.of_list binders))
            in
            let known_lvars = List.map (fun x -> Expr.LVar x) known_lvars in
            let asrt_alocs =
              List.map (fun x -> Expr.ALoc x) (SS.elements (Asrt.alocs a))
            in
            let known_unifiables =
              Expr.Set.of_list (known_lvars @ asrt_alocs)
            in

            let pred_ins =
              Hashtbl.fold
                (fun name (pred : Pred.t) pred_ins ->
                  Hashtbl.add pred_ins name pred.pred_ins;
                  pred_ins)
                prog.prog.preds
                (Hashtbl.create Config.medium_tbl_size)
            in

            let up =
              UP.init known_unifiables Expr.Set.empty pred_ins
                [ (a, (None, None)) ]
            in
            let vars_to_forget = SS.inter state_lvars (SS.of_list binders) in
            if vars_to_forget <> SS.empty then (
              let oblivion_subst = fresh_subst vars_to_forget in
              L.verbose (fun m ->
                  m "Forget @[%a@] with subst: %a"
                    Fmt.(iter ~sep:comma SS.iter string)
                    vars_to_forget ESubst.pp oblivion_subst);
              substitution_in_place oblivion_subst astate;
              L.verbose (fun m ->
                  m "State after substitution:@\n@[%a@]\n" pp astate) )
            else ();
            match up with
            | Error asrts -> raise (Preprocessing_Error [ UPAssert (a, asrts) ])
            | Ok up       -> (
                let bindings =
                  List.map
                    (fun (e : Expr.t) ->
                      let id =
                        match e with
                        | LVar x | ALoc x -> e
                        | _               ->
                            raise
                              (Failure
                                 "Impossible: unifiable not an lvar or an aloc")
                      in
                      (id, Option.get (Val.from_expr e)))
                    (Expr.Set.elements known_unifiables)
                in
                let old_astate = copy astate in
                let subst = ESubst.init bindings in
                let u_ret = Unifier.unify astate subst up in
                match u_ret with
                | UPUSucc [ (new_state, subst', _) ] -> (
                    (* Successful Unification *)
                    let lbinders = List.map (fun x -> Expr.LVar x) binders in
                    let new_bindings =
                      List.map (fun e -> (e, ESubst.get subst' e)) lbinders
                    in
                    let success =
                      List.for_all (fun (x, x_v) -> x_v <> None) new_bindings
                    in
                    if not success then
                      raise (Failure "Assert failed - binders not captured")
                    else
                      let additional_bindings =
                        let eq_temp e vl =
                          let vl_e = Val.to_expr vl in
                          Expr.equal e vl_e
                        in
                        List.filter
                          (fun (e, v) ->
                            (not (List.mem e lbinders)) && not (eq_temp e v))
                          (ESubst.to_list subst')
                      in
                      let new_bindings =
                        List.concat
                          [
                            new_bindings;
                            List.map
                              (fun (x, y) -> (x, Some y))
                              additional_bindings;
                          ]
                      in
                      let new_bindings =
                        List.map
                          (fun (e, e_v) ->
                            Asrt.Pure (Eq (e, Val.to_expr (Option.get e_v))))
                          new_bindings
                      in
                      let a_new_bindings = Asrt.star new_bindings in
                      let subst_bindings = make_id_subst a_new_bindings in
                      let full_subst = make_id_subst a in
                      let _ = ESubst.merge_left full_subst subst_bindings in
                      let a_substed =
                        ESubst.substitute_asrt subst_bindings true a
                      in
                      let a_produce = Asrt.star [ a_new_bindings; a_substed ] in
                      match Unifier.produce new_state full_subst a_produce with
                      | Some new_astate ->
                          let new_state, new_preds, pred_defs = new_astate in
                          let new_state' =
                            State.add_spec_vars new_state (SS.of_list binders)
                          in
                          let subst =
                            State.simplify ~kill_new_lvars:true new_state'
                          in
                          let () =
                            Preds.substitution_in_place subst new_preds
                          in
                          Ok [ (new_state', new_preds, pred_defs) ]
                      | _               ->
                          let msg =
                            Fmt.str
                              "Assert failed with argument %a. unable to \
                               produce variable bindings."
                              Asrt.pp a
                          in
                          Error msg )
                | UPUSucc _ ->
                    raise
                      (Exceptions.Unsupported
                         "sep_assert: unification resulted in multiple returns")
                | UPUFail errs ->
                    let fail_pfs : Formula.t list =
                      List.map State.get_failing_constraint errs
                    in
                    let fail_pfs =
                      List.filter (fun (f : Formula.t) -> f <> True) fail_pfs
                    in

                    let failing_model = State.sat_check_f state fail_pfs in
                    let () =
                      Fmt.pr
                        "Assert failed with argument @[<h>%a@]. Unification \
                         failed.@\n\
                         @[<v 2>Errors:@\n\
                         %a.@]@\n\
                         @[<v 2>Failing Model:@\n\
                         %a@]@\n"
                        Asrt.pp a
                        Fmt.(list ~sep:(any "@\n") State.pp_err)
                        errs
                        Fmt.(option ~none:(any "CANNOT CREATE MODEL") ESubst.pp)
                        failing_model
                    in
                    raise (Internal_State_Error (errs, old_astate)) ) ) )
    | ApplyLem (lname, args, binders) -> (
        let lemma = UP.get_lemma prog lname in
        match lemma with
        | Error _  ->
            raise (Failure (Printf.sprintf "Lemma %s does not exist" lname))
        | Ok lemma -> (
            let v_args : vt list = List.map eval_expr args in
            (* Printf.printf "apply lemma. binders: %s. existentials: %s\n\n"
               (String.concat ", " binders) (String.concat ", " lemma.lemma.existentials); *)
            let existential_bindings =
              List.map2
                (fun x y -> (x, Option.get (Val.from_expr (Expr.LVar y))))
                lemma.lemma.lemma_existentials binders
            in
            let rets =
              run_spec_aux ~existential_bindings lname lemma.lemma.lemma_params
                lemma.up astate None v_args
            in
            match rets with
            | Ok rets    ->
                Ok
                  (List.map
                     (fun (astate, _) ->
                       let astate =
                         add_spec_vars astate (Var.Set.of_list binders)
                       in
                       let _ = simplify ~unification:true astate in
                       astate)
                     rets)
            | Error errs ->
                Error
                  (Format.asprintf "Cannot apply lemma %s in state\n%a" lname pp
                     astate) ) )
    | Invariant (a, binders) ->
        raise
          (Failure "Invariant must be treated by the unify_invariant function")

  let run_spec
      (spec : UP.spec)
      (astate : t)
      (x : string)
      (args : vt list)
      (subst : (string * (string * vt) list) option) : (t * Flag.t) list =
    let results =
      match subst with
      | None                ->
          run_spec_aux spec.spec.spec_name spec.spec.spec_params spec.up astate
            (Some x) args
      | Some (_, subst_lst) ->
          run_spec_aux ~existential_bindings:subst_lst spec.spec.spec_name
            spec.spec.spec_params spec.up astate (Some x) args
    in
    match results with
    | Ok results -> results
    | Error msg  ->
        L.normal (fun fmt ->
            fmt "WARNING: Unable to use specification of function %s"
              spec.spec.spec_name);
        []

  let unify (astate : t) (subst : st) (up : UP.t) : bool =
    let result =
      match Unifier.unify astate subst up with
      | Unifier.UPUSucc _ -> true
      | _                 -> false
    in
    L.verbose (fun fmt -> fmt "PSTATE.unify: Success: %b" result);
    result

  let unfolding_vals (astate : t) (fs : Formula.t list) : vt list =
    let state, _, _ = astate in
    State.unfolding_vals state fs

  let add_pred_defs (pred_defs : UP.preds_tbl_t) (astate : t) : t =
    let state, preds, _ = astate in
    (state, preds, pred_defs)

  let fresh_val (astate : t) : vt =
    let state, _, _ = astate in
    State.fresh_val state

  let fresh_loc ?(loc : vt option) (astate : t) : vt =
    let state, _, _ = astate in
    State.fresh_loc ?loc state

  let deabstract (astate : t) : state_t * bool =
    let state, preds, _ = astate in
    (state, Preds.is_empty preds)

  let clean_up (astate : t) : unit =
    let state, _, _ = astate in
    State.clean_up state

  let produce (astate : t) (subst : st) (a : Asrt.t) : t option =
    Unifier.produce astate subst a

  let unify_assertion (astate : t) (subst : st) (step : UP.step) : u_res =
    match Unifier.unify_assertion astate subst step with
    | UWTF          -> UWTF
    | USucc astate' -> USucc astate'
    | UFail errs    -> UFail errs

  let produce_posts (astate : t) (subst : st) (asrts : Asrt.t list) : t list =
    Unifier.produce_posts astate subst asrts

  let get_all_preds ?(keep : bool option) (sel : abs_t -> bool) (astate : t) :
      abs_t list =
    let _, preds, _ = astate in
    Preds.get_all ~maintain:(Option.value ~default:true keep) sel preds

  let set_pred (astate : t) (pred : abs_t) : unit =
    let _, preds, preds_table = astate in
    let pred_name, _ = pred in
    let pure = (Hashtbl.find preds_table pred_name).pred.pred_pure in
    Preds.extend ~pure preds pred

  let update_subst (astate : t) (subst : st) : unit =
    let state, _, _ = astate in
    State.update_subst state subst

  let ga_to_setter (a : string) : string = State.ga_to_setter a

  let ga_to_getter (a : string) : string = State.ga_to_getter a

  let ga_to_deleter (a : string) : string = State.ga_to_deleter a

  let execute_action (action : string) (astate : t) (args : vt list) :
      action_ret =
    let state, preds, pred_defs = astate in
    match State.execute_action action state args with
    | State.ASucc rets ->
        let rets' =
          List.map (fun (st, outs) -> ((st, preds, pred_defs), outs)) rets
        in
        ASucc rets'
    | State.AFail errs -> AFail errs

  let mem_constraints (astate : t) : Formula.t list =
    let state, _, _ = astate in
    State.mem_constraints state

  let merge_ins (action : string) (l_ins : vt list) (o_ins : vt list) : vt list
      =
    State.merge_ins action l_ins o_ins

  let split_ins (action : string) (ins : vt list) : vt list * vt list =
    State.split_ins action ins

  let is_overlapping_asrt (a : string) : bool = State.is_overlapping_asrt a

  let pp_err = State.pp_err

  let pp_fix = State.pp_fix

  let get_recovery_vals astate vs =
    let state, _, _ = astate in
    State.get_recovery_vals state vs

  let automatic_unfold (astate : t) (rvs : vt list) : (t list, string) result =
    let next_states, worked = Unifier.unfold_with_vals astate rvs in
    if not worked then Error "Automatic unfold failed"
    else Ok (List.map (fun (_, astate) -> astate) next_states)

  let get_failing_constraint = State.get_failing_constraint

  let can_fix = State.can_fix

  let get_fixes ?simple_fix:(sf = true) (state : t) (errs : err_t list) :
      fix_t list list =
    L.verbose (fun m -> m "AState: get_fixes");
    let st, preds, pht = state in
    State.get_fixes ~simple_fix:sf st errs

  let apply_fixes (state : t) (fixes : fix_t list) : t option * Asrt.t list =
    L.verbose (fun m -> m "AState: apply_fixes");
    let st, preds, pht = state in
    let ost, asrts = State.apply_fixes st fixes in
    match ost with
    | None    -> (None, [])
    | Some st ->
        let state = (st, preds, pht) in
        let ost =
          List.fold_left
            (fun os ga ->
              match os with
              | Some os ->
                  let subst = make_id_subst ga in
                  produce os subst ga
              | None    -> None)
            (Some state) asrts
        in
        (ost, [])

  let get_equal_values astate =
    let state, _, _ = astate in
    State.get_equal_values state
end<|MERGE_RESOLUTION|>--- conflicted
+++ resolved
@@ -708,11 +708,7 @@
         match pvars_diff = SS.empty with
         | false ->
             let pvars_errs : err_t list =
-<<<<<<< HEAD
-              List.map (fun pvar -> StateErr.EVar pvar) (SS.elements pvars_diff)
-=======
               List.map (fun pvar : err_t -> EVar pvar) (SS.elements pvars_diff)
->>>>>>> 262fe6d5
             in
             raise (Internal_State_Error (pvars_errs, astate))
         | true  -> (
