--- conflicted
+++ resolved
@@ -1,10 +1,6 @@
 (library
  (name utils)
  (public_name gillian.utils)
-<<<<<<< HEAD
- (libraries unix str logging fmt)
-=======
  (libraries unix str logging fmt yojson)
->>>>>>> a5f83b0c
  (preprocess
   (pps ppx_deriving_yojson)))