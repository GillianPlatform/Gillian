--- conflicted
+++ resolved
@@ -62,15 +62,11 @@
   val apply_fix : t -> c_fix_t -> (t, err_t) result Delayed.t
   val pp_by_need : Containers.SS.t -> Format.formatter -> t -> unit
   val get_print_info : Containers.SS.t -> t -> Containers.SS.t * Containers.SS.t
-<<<<<<< HEAD
   val sure_is_nonempty : t -> bool
 
   (** See {!val:SMemory.S.split_further} *)
   val split_further :
     t -> string -> vt list -> err_t -> (vt list list * vt list) option
-=======
-  val can_fix : err_t -> bool
->>>>>>> 5ac24024
 end
 
 (* FIXME: Lift should not be necessary, the monad should just match !!! *)
