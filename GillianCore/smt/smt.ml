--- conflicted
+++ resolved
@@ -15,14 +15,11 @@
     ("timeout", "30000");
   ]
 
-<<<<<<< HEAD
 let _debug_z3 = { z3 with log = printf_log }
 let solver = new_solver _debug_z3
 let cmd s = ack_command solver s
 let () = z3_config |> List.iter (fun (k, v) -> cmd (set_option (":" ^ k) v))
-=======
 let () = Sys.(set_signal sigpipe Signal_ignore)
->>>>>>> 0675ef3e
 
 exception SMT_unknown
 
@@ -1228,12 +1225,8 @@
     (subst_update : string -> Expr.t -> unit)
     (target_vars : Expr.Set.t) : unit =
   let () = reset_solver () in
-<<<<<<< HEAD
   perform_decls ();
-  let model_eval = (model_eval' solver model).eval [] in
-=======
   let model_eval = (model_eval' !solver model).eval [] in
->>>>>>> 0675ef3e
 
   let get_val x =
     try
@@ -1289,8 +1282,4 @@
          in
          v |> Option.iter (fun v -> subst_update x (Expr.Lit v)))
 
-<<<<<<< HEAD
-let () = cmd (push 1)
-=======
-let () = init_solver ()
->>>>>>> 0675ef3e
+let () = init_solver ()