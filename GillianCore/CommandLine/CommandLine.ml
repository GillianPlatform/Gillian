--- conflicted
+++ resolved
@@ -696,7 +696,7 @@
         let docv = "PATH" in
         Arg.(required & pos 0 (some file) None & info [] ~docv ~doc)
       in
-      let run test_suite_path npaf incremental =
+      let run test_suite_path npaf incremental () =
         let () = Config.current_exec_mode := exec_mode in
         let () = PC.initialize exec_mode in
         let () = Config.bulk_print_all_failures := not npaf in
@@ -712,11 +712,7 @@
         in
         Cmd.info (Runner.cmd_name runner) ~doc ~man
       in
-<<<<<<< HEAD
-      Cmd.v run_info run_t
-=======
       Cmd.v run_info (with_common run_t)
->>>>>>> ff161973
 
     let bulk_cmds = List.map make_bulk_console Runners.runners
   end
