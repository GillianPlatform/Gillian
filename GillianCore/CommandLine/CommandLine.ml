open Cmdliner
module ParserAndCompiler = ParserAndCompiler
module L = Logging
module SS = Containers.SS

let convert_other_imports oi =
  List.map
    (fun (ext, f) ->
      let fun_with_exn s = Stdlib.Result.get_ok (f s) in
      (ext, fun_with_exn))
    oi

module Make
    (CMemory : CMemory.S)
    (SMemory : SMemory.S)
    (External : External.S)
    (PC : ParserAndCompiler.S) (Runners : sig
      val runners : Bulk.Runner.t list
    end)
    (StoreAndSMemoryLifter : Debugger.StoreAndSMemoryLifter.S
                               with type smemory = SMemory.t)
    (MemoryErrorLifter : Debugger.MemoryErrorLifter.S
                           with type merr = SMemory.err_t
                            and type tl_ast = PC.tl_ast) =
struct
  module CState = CState.Make (CMemory)
  module CInterpreter =
    GInterpreter.Make (CVal.M) (CVal.CESubst) (CStore) (CState) (External)
  module SState = SState.Make (SMemory)
  module SInterpreter =
    GInterpreter.Make (SVal.M) (SVal.SESubst) (SStore) (SState) (External)
  module SPState =
    PState.Make (SVal.M) (SVal.SESubst) (SStore) (SState) (Preds.SPreds)
  module Verification = Verifier.Make (SState) (SPState) (External)
  module Abductor = Abductor.Make (SState) (SPState) (External)
  module Debugger =
    Debugger.Make (PC) (Verification) (StoreAndSMemoryLifter)
      (MemoryErrorLifter)
  module DebugAdapter = DebugAdapter.Make (Debugger)

  let files =
    let doc = "Input file." in
    let docv = "FILE" in
    Arg.(non_empty & pos_all file [] & info [] ~docv ~doc)

  let ci =
    let doc = "Indicates that the tool is being run in CI." in
    Arg.(value & flag & info [ "ci" ] ~doc)

  let already_compiled =
    let doc =
      "If you are working on already-compiled GIL files. Otherwise, the \
       compilation process will take place before analysis."
    in
    Arg.(value & flag & info [ "a"; "already-compiled" ] ~doc)

  let logging_mode =
    let open L.Mode in
    let parse = function
      | "disabled" -> Result.ok @@ Disabled
      | "normal"   -> Result.ok @@ Enabled Normal
      | "verbose"  -> Result.ok @@ Enabled Verbose
      | "tmi"      -> Result.ok @@ Enabled TMI
      | other      -> Result.error @@ `Msg ("unknown value \"" ^ other ^ "\"")
    in
<<<<<<< HEAD
    let print = L.Mode.pp in
    let c = Arg.conv (parse, print) in
=======
    let c = Arg.conv (parse, L.Mode.pp) in
>>>>>>> c680f2b0
    let default = Enabled Verbose in
    let doc =
      "Controls the verbosity level of logging. The value SETTING must be one \
       of `disabled', `normal', `verbose', `tmi'."
    in
    Arg.(value & opt c default & info [ "l"; "logging" ] ~docv:"SETTING" ~doc)

  type reporter_info = { name : string; reporter : (module L.Reporter.S) }

  let reporters =
    let parse : string -> (reporter_info, [> `Msg of string ]) Result.t =
      function
      | "file"            -> Ok
                               {
                                 name = "file";
                                 reporter = (module L.FileReporter);
                               }
      | "database" | "db" ->
<<<<<<< HEAD
          let () = L.LogQueryer.enable () in
=======
>>>>>>> c680f2b0
          Ok { name = "database"; reporter = (module L.DatabaseReporter) }
      | other             -> Error (`Msg ("unknown value \"" ^ other ^ "\""))
    in
    let print fmt (reporter_info : reporter_info) =
      Fmt.string fmt reporter_info.name
    in
    let c = Arg.(list & conv (parse, print)) in
    let default : reporter_info list =
      [ { name = "file"; reporter = (module L.FileReporter) } ]
    in
    let doc =
      "Controls which reporters are used when logging. The value REPORTERS \
       must be a comma separated list (with no spaces) of REPORTER values. A \
       REPORTER value must be one of `file`, `database`, `db` (short for \
       `database`)."
    in
    Arg.(
      value & opt c default & info [ "r"; "reporters" ] ~docv:"REPORTERS" ~doc)

  let output_gil =
    let doc =
      "If specified, will write the compiled GIL program into $(docv)."
    in
    let docv = "OUTPUT" in
    Arg.(
      value & opt (some string) None & info [ "o"; "output"; "burn" ] ~doc ~docv)

  let runtime_path =
    let doc = "Specify runtime library path for imports." in
    let docv = "RUNTIME_PATH" in
    Arg.(value & opt_all string [] & info [ "R"; "runtime" ] ~doc ~docv)

  let no_heap =
    let doc = "If you want the heap output to be supressed in the logs" in
    Arg.(value & flag & info [ "no-heap" ] ~doc)

  let stats =
    let doc =
      "If you want to display statistics about the execution at the end"
    in
    Arg.(value & flag & info [ "stats" ] ~doc)

  let parallel =
    let docv = "PARALLEL" in
    let doc = "Enable parallel execution, default is false" in
    Arg.(value & flag & info [ "p"; "parallel" ] ~doc ~docv)

  let no_print_failures =
    let doc =
      "Do not print the list of all the failed tests at the end of the bulk \
       execution"
    in
    Arg.(value & flag & info [ "no-print-all-failures" ] ~doc)

  let incremental =
    let doc =
      "Perform analysis in incremental mode, where only the changed parts of \
       code are re-analysed."
    in
    Arg.(value & flag & info [ "inc"; "incremental" ] ~doc)

  let bi_unroll_depth =
    let default = 1 in
    let doc =
      "How many times are recursive calls called/loops unrolled in \
       bi-abduction."
    in
    Arg.(value & opt int default & info [ "bi-unroll" ] ~doc)

  let bi_no_spec_depth =
    let default = 0 in
    let doc = "The depth at which we start to re-use specs in bi-abduction." in
    Arg.(value & opt int default & info [ "bi-no-spec" ] ~doc)

  let result_directory =
    (* Default value is taken from the non-modified config *)
    let default = Config.results_dir () in
    let doc =
      Printf.sprintf
        "Set result directory relative path to $(docv). Defaults to \"%s\""
        default
    in
    let docv = "OUT_DIR" in
    Arg.(value & opt string default & info [ "result-dir" ] ~doc ~docv)

  let pbn =
    let doc = "Print-by-need." in
    Arg.(value & flag & info [ "pbn"; "print-by-need" ] ~doc)

  let get_progs_or_fail = function
    | Ok progs  -> (
        match progs.ParserAndCompiler.gil_progs with
        | [] ->
            Fmt.pr "Error: expected at least one GIL program\n";
            exit 1
        | _  -> progs)
    | Error err ->
        Fmt.pr "Error during compilation to GIL:\n%a" PC.pp_err err;
        exit 1

  let with_common (term : (unit -> unit) Term.t) : unit Term.t =
    let apply_common
        logging_mode reporters runtime_path ci tl_opts result_dir pbn =
      Config.set_result_dir result_dir;
      Config.ci := ci;
      Logging.Mode.set_mode logging_mode;
      let reporters = List.map (fun r -> r.reporter) reporters in
      L.initialize reporters;
      Printexc.record_backtrace (Logging.Mode.enabled ());
      PC.TargetLangOptions.apply tl_opts;
      Config.set_runtime_paths ?env_var:PC.env_var_import_path runtime_path;
      Config.pbn := pbn
    in
    let common_term =
      Term.(
        const apply_common $ logging_mode $ reporters $ runtime_path $ ci
        $ PC.TargetLangOptions.term $ result_directory $ pbn)
    in
    Term.(term $ common_term)

  let burn_gil prog outfile_opt =
    match outfile_opt with
    | Some outfile ->
        let outc = open_out outfile in
        let fmt = Format.formatter_of_out_channel outc in
        let () = Prog.pp_labeled fmt prog in
        close_out outc
    | None         -> ()

  module CompilerConsole = struct
    let mode =
      let open ExecMode in
      let doc = "Compile for Verification mode" in
      let verif =
        (Verification, Arg.info [ "ver"; "verif"; "verification" ] ~doc)
      in
      let doc = "Compile for Automatic Compositional Testing mode" in
      let act = (BiAbduction, Arg.info [ "bi"; "bi-abduction"; "act" ] ~doc) in
      let doc = "Compile for Concrete Execution mode" in
      let concrete = (Concrete, Arg.info [ "concrete"; "conc" ] ~doc) in
      let doc = "Compile for Whole Program Symbolic Testing mode" in
      let wpst =
        (Symbolic, Arg.info [ "symbolic"; "symb"; "wpst"; "stest" ] ~doc)
      in
      Arg.(last & vflag_all [ Verification ] [ concrete; wpst; verif; act ])

    let process_files files =
      let progs = get_progs_or_fail (PC.parse_and_compile_files files) in
      List.iter
        (fun (path, prog) -> Io_utils.save_file_pp path Prog.pp_labeled prog)
        progs.gil_progs

    let compile files mode runtime_path ci tl_opts =
      let () = Config.ci := ci in
      let () = PC.TargetLangOptions.apply tl_opts in
      let () = PC.initialize mode in
      let () = Config.current_exec_mode := mode in
      let () =
        Config.set_runtime_paths ?env_var:PC.env_var_import_path runtime_path
      in
      process_files files

    let compile_t =
      Term.(
        const compile $ files $ mode $ runtime_path $ ci
        $ PC.TargetLangOptions.term)

    let compile_info =
      let doc = "Compiles a file from the target language to GIL" in
      let man =
        [
          `S Manpage.s_description;
          `P
            "Compiles a file to GIL. Target execution mode can be specified, \
             defaults to Verification.";
        ]
      in
      Term.info "compile" ~doc ~exits:Term.default_exits ~man

    let compile_cmd = (compile_t, compile_info)
  end

  module CInterpreterConsole = struct
    let return_to_exit (ret_ok : bool) : unit =
      match ret_ok with
      | false -> exit 1
      | true  -> ()

    let valid_concrete_result (ret : CInterpreter.result_t list) : bool =
      assert (List.length ret = 1);
      let ret = List.hd ret in
      match ret with
      | ExecRes.RSucc (Flag.Normal, _, _) -> true
      | _ -> false

    let run debug (prog : ('a, int) Prog.t) : unit =
      let prog =
        match UP.init_prog prog with
        | Ok prog -> prog
        | _       -> failwith "Program could not be initialised"
      in
      let ret = CInterpreter.evaluate_prog prog in
      let () =
        if debug then
          Format.printf "Final state: @\n%a@\n" CInterpreter.pp_result ret
      in
      return_to_exit (valid_concrete_result ret)

    let exec files already_compiled debug outfile_opt no_heap () =
      let () = Config.current_exec_mode := Concrete in
      let () = PC.initialize Concrete in
      let () = Config.no_heap := no_heap in
      let e_prog =
        if not already_compiled then (
          let e_progs =
            (get_progs_or_fail (PC.parse_and_compile_files files)).gil_progs
          in
          Gil_parsing.cache_labelled_progs (List.tl e_progs);
          snd (List.hd e_progs))
        else Gil_parsing.parse_eprog_from_file (List.hd files)
      in
      let () = burn_gil e_prog outfile_opt in
      let prog =
        Gil_parsing.eprog_to_prog
          ~other_imports:(convert_other_imports PC.other_imports)
          e_prog
      in
      let () = run debug prog in
      Logging.wrap_up ()

    let debug =
      let doc =
        "If you want the final state of concrete execution to be printed at \
         the end"
      in
      Arg.(value & flag & info [ "debug"; "print-final-state" ] ~doc)

    let exec_t =
      Term.(
        const exec $ files $ already_compiled $ debug $ output_gil $ no_heap)

    let exec_info =
      let doc = "Concretely executes a file of the target language" in
      let man =
        [
          `S Manpage.s_description;
          `P "Concretely executes a given file, after compiling it to GIL";
        ]
      in
      Term.info "exec" ~doc ~exits:Term.default_exits ~man

    let exec_cmd = (with_common exec_t, exec_info)
  end

  module SInterpreterConsole = struct
    let run (prog : UP.prog) incremental source_files =
      let open ResultsDir in
      let open ChangeTracker in
      let run_main prog =
        ignore
          (SInterpreter.evaluate_proc
             (fun x -> x)
             prog "main" [] (SState.init None))
      in
      if incremental && prev_results_exist () then
        (* Only re-run program if transitive callees of main proc have changed *)
        let cur_source_files =
          match source_files with
          | Some files -> files
          | None       -> failwith "Cannot use -a in incremental mode"
        in
        let prev_source_files, prev_call_graph = read_symbolic_results () in
        let proc_changes =
          get_sym_changes prog.prog ~prev_source_files ~prev_call_graph
            ~cur_source_files
        in
        let changed_procs =
          SS.of_list
            (proc_changes.changed_procs @ proc_changes.new_procs
           @ proc_changes.dependent_procs)
        in
        if SS.mem "main" changed_procs then
          let () = run_main prog in
          let cur_call_graph = SInterpreter.call_graph in
          let diff = Fmt.str "%a" ChangeTracker.pp_proc_changes proc_changes in
          write_symbolic_results cur_source_files cur_call_graph ~diff
        else write_symbolic_results cur_source_files prev_call_graph ~diff:""
      else
        (* Always re-run program *)
        let cur_source_files =
          Option.value ~default:(SourceFiles.make ()) source_files
        in
        let () = run_main prog in
        let call_graph = SInterpreter.call_graph in
        write_symbolic_results cur_source_files call_graph ~diff:""

    let process_files files already_compiled outfile_opt incremental =
      let e_prog, source_files_opt =
        if not already_compiled then
          let () =
            L.verbose (fun m ->
                m
                  "@\n\
                   *** Stage 1: Parsing program in original language and \
                   compiling to Gil. ***@\n")
          in
          let progs = get_progs_or_fail (PC.parse_and_compile_files files) in
          let e_progs = progs.gil_progs in
          let () = Gil_parsing.cache_labelled_progs (List.tl e_progs) in
          let e_prog = snd (List.hd e_progs) in
          let source_files = progs.source_files in
          (e_prog, Some source_files)
        else
          let () =
            L.verbose (fun m -> m "@\n*** Stage 1: Parsing Gil program. ***@\n")
          in
          (Gil_parsing.parse_eprog_from_file (List.hd files), None)
      in
      let () = burn_gil e_prog outfile_opt in
      let () =
        L.normal (fun m -> m "*** Stage 2: Transforming the program.\n")
      in
      let prog =
        Gil_parsing.eprog_to_prog
          ~other_imports:(convert_other_imports PC.other_imports)
          e_prog
      in
      let () =
        L.normal (fun m -> m "\n*** Stage 2: DONE transforming the program.\n")
      in
      let () = L.normal (fun m -> m "*** Stage 3: Symbolic Execution.\n") in
      match UP.init_prog prog with
      | Error _  -> failwith "Creation of unification plans failed"
      | Ok prog' -> run prog' incremental source_files_opt

    let wpst
        files already_compiled outfile_opt no_heap stats parallel incremental ()
        =
      let () = Config.current_exec_mode := Symbolic in
      let () = PC.initialize Symbolic in
      let () = Printexc.record_backtrace @@ L.Mode.enabled () in
      let () = Config.stats := stats in
      let () = Config.parallel := parallel in
      let () = Config.no_heap := no_heap in
      let () = process_files files already_compiled outfile_opt incremental in
      let () = if stats then Statistics.print_statistics () in
      let () = Logging.wrap_up () in
      try
        while true do
          let _ = Unix.wait () in
          ()
        done
      with Unix.Unix_error (Unix.ECHILD, "wait", _) -> ()

    let wpst_t =
      Term.(
        const wpst $ files $ already_compiled $ output_gil $ no_heap $ stats
        $ parallel $ incremental)

    let wpst_info =
      let doc = "Symbolically executes a file of the target language" in
      let man =
        [
          `S Manpage.s_description;
          `P "Symbolically executes a given file, after compiling it to GIL";
        ]
      in
      Term.info "wpst" ~doc ~exits:Term.default_exits ~man

    let wpst_cmd = (with_common wpst_t, wpst_info)
  end

  module VerificationConsole = struct
    let no_lemma_proof =
      let doc = "Do not verify the proofs of lemmas." in
      Arg.(value & flag & info [ "no-lemma-proof" ] ~doc)

    let proc_arg =
      let doc =
        "Specifies a procedure or list of procedures that should be verified. \
         By default, everything is verieid, but only if neither --proc nor \
         --lemma is specified. A combination of --lemma and --proc can be \
         used."
      in
      let docv = "PROC_NAME" in
      Arg.(value & opt_all string [] & info [ "proc" ] ~doc ~docv)

    let lemma_arg =
      let doc =
        "Specifies a procedure or list of lemmas that should be verified. By \
         default, everything is verified, but only if neither --proc nor \
         --lemma is specified. A combination of --lemma and --proc can be \
         used."
      in
      let docv = "LEMMA_NAME" in
      Arg.(value & opt_all string [] & info [ "lemma" ] ~doc ~docv)

    let no_unfold =
      let doc = "Disable automatic unfolding of non-recursive predicates." in
      Arg.(value & flag & info [ "no-unfold" ] ~doc)

    let manual =
      let doc = "Disable automatic folding and unfolding heuristics." in
      Arg.(value & flag & info [ "m"; "manual" ] ~doc)

    let process_files files already_compiled outfile_opt no_unfold incremental =
      Verification.start_time := Sys.time ();
      Fmt.pr "Parsing and compiling...\n@?";
      let e_prog, source_files_opt =
        if not already_compiled then
          let progs = get_progs_or_fail (PC.parse_and_compile_files files) in
          let e_progs = progs.gil_progs in
          let () = Gil_parsing.cache_labelled_progs (List.tl e_progs) in
          let e_prog = snd (List.hd e_progs) in
          let source_files = progs.source_files in
          (e_prog, Some source_files)
        else
          let e_prog = Gil_parsing.parse_eprog_from_file (List.hd files) in
          (e_prog, None)
      in
      let () = burn_gil e_prog outfile_opt in
      (* Prog.perform_syntax_checks e_prog; *)
      Fmt.pr "Preprocessing...\n@?";
      let prog =
        Gil_parsing.eprog_to_prog
          ~other_imports:(convert_other_imports PC.other_imports)
          e_prog
      in
      let () =
        L.verbose (fun m ->
            m "@\nProgram as parsed:@\n%a@\n" Prog.pp_indexed prog)
      in
      let prog = LogicPreprocessing.preprocess prog (not no_unfold) in
      let () =
        L.verbose (fun m ->
            m "@\nProgram after logic preprocessing:@\n%a@\n" Prog.pp_indexed
              prog)
      in
      Verification.verify_prog prog incremental source_files_opt

    let verify
        files
        already_compiled
        outfile_opt
        no_unfold
        stats
        no_lemma_proof
        manual
        incremental
        procs_to_verify
        lemmas_to_verify
        () =
      let () = Fmt_tty.setup_std_outputs () in
      let () = Config.stats := stats in
      let () = Config.lemma_proof := not no_lemma_proof in
      let () = Config.current_exec_mode := Verification in
      let () = PC.initialize Verification in
      let () = Config.manual_proof := manual in
      let () = Config.Verification.set_procs_to_verify procs_to_verify in
      let () = Config.Verification.set_lemmas_to_verify lemmas_to_verify in
      let () =
        process_files files already_compiled outfile_opt no_unfold incremental
      in
      let () = if stats then Statistics.print_statistics () in
      Logging.wrap_up ()

    let verify_t =
      Term.(
        const verify $ files $ already_compiled $ output_gil $ no_unfold $ stats
        $ no_lemma_proof $ manual $ incremental $ proc_arg $ lemma_arg)

    let verify_info =
      let doc = "Verifies a file of the target language" in
      let man =
        [
          `S Manpage.s_description;
          `P "Verifies a given file, after compiling it to GIL";
        ]
      in
      Term.info "verify" ~doc ~exits:Term.default_exits ~man

    let verify_cmd = (with_common verify_t, verify_info)
  end

  module ACTConsole = struct
    let emit_specs =
      let doc =
        "Emit the final GIL program containing all the derived specifications."
      in
      Arg.(value & flag & info [ "emit-specs" ] ~doc)

    let specs_to_stdout =
      let doc = "Emit specs to stdout, useful for testing." in
      Arg.(value & flag & info [ "specs-to-stdout" ] ~doc)

    let process_files files already_compiled outfile_opt emit_specs incremental
        =
      let file = List.hd files in
      let e_prog, source_files_opt =
        if not already_compiled then
          let () =
            L.verbose (fun m ->
                m
                  "@\n\
                   *** Stage 1: Parsing program in original language and \
                   compiling to Gil. ***@\n")
          in
          let progs = get_progs_or_fail (PC.parse_and_compile_files files) in
          let e_progs = progs.gil_progs in
          let () = Gil_parsing.cache_labelled_progs (List.tl e_progs) in
          let e_prog = snd (List.hd e_progs) in
          let source_files = progs.source_files in
          (e_prog, Some source_files)
        else
          let () =
            L.verbose (fun m -> m "@\n*** Stage 1: Parsing Gil program. ***@\n")
          in
          (Gil_parsing.parse_eprog_from_file file, None)
      in
      let () = burn_gil e_prog outfile_opt in
      let () =
        L.normal (fun m -> m "*** Stage 2: Transforming the program.@\n")
      in
      let prog =
        Gil_parsing.eprog_to_prog
          ~other_imports:(convert_other_imports PC.other_imports)
          e_prog
      in
      let () =
        L.normal (fun m ->
            m "@\n*** Stage 2: DONE transforming the program.@\n")
      in
      let () = L.normal (fun m -> m "*** Stage 3: Symbolic Execution.@\n") in
      let () = Config.unfolding := false in
      let prog = LogicPreprocessing.preprocess prog true in
      match UP.init_prog prog with
      | Error _  -> failwith "Creation of unification plans failed."
      | Ok prog' ->
          let () = Abductor.test_prog prog' incremental source_files_opt in
          if emit_specs then
            let () = Prog.update_specs e_prog prog'.prog in
            let fname = Filename.chop_extension (Filename.basename file) in
            let dirname = Filename.dirname file in
            let out_path = Filename.concat dirname (fname ^ "_bi.gil") in
            Io_utils.save_file_pp out_path Prog.pp_labeled e_prog

    let act
        files
        already_compiled
        outfile_opt
        no_heap
        stats
        parallel
        emit_specs
        specs_to_stdout
        incremental
        bi_unroll_depth
        bi_no_spec_depth
        () =
      let () = Config.current_exec_mode := BiAbduction in
      let () = PC.initialize BiAbduction in
      let () = Config.stats := stats in
      let () = Config.no_heap := no_heap in
      let () = Config.parallel := parallel in
      let () = Config.bi_unroll_depth := bi_unroll_depth in
      let () = Config.bi_no_spec_depth := bi_no_spec_depth in
      let () = Config.specs_to_stdout := specs_to_stdout in
      let () =
        process_files files already_compiled outfile_opt emit_specs incremental
      in
      let () = if !Config.stats then Statistics.print_statistics () in
      Logging.wrap_up ()

    let act_t =
      Term.(
        const act $ files $ already_compiled $ output_gil $ no_heap $ stats
        $ parallel $ emit_specs $ specs_to_stdout $ incremental
        $ bi_unroll_depth $ bi_no_spec_depth)

    let act_info =
      let doc =
        "Automatic Compositional Testing of a file of the target language"
      in
      let man =
        [
          `S Manpage.s_description;
          `P
            "Uses Automatic Compositional Testing on a given file, after \
             compiling it to GIL";
        ]
      in
      Term.info "act" ~doc ~exits:Term.default_exits ~man

    let act_cmd = (with_common act_t, act_info)
  end

  module BulkConsole = struct
    let make_bulk_console runner =
      let exec_mode = Runner.exec_mode runner in
      let path_t =
        let doc = "Path of the test suite." in
        let docv = "PATH" in
        Arg.(required & pos 0 (some file) None & info [] ~docv ~doc)
      in
      let run test_suite_path npaf incremental () =
        let () = Config.current_exec_mode := exec_mode in
        let () = PC.initialize exec_mode in
        let () = Config.bulk_print_all_failures := not npaf in
        let () = Logging.Mode.set_mode Disabled in
        let () = Printexc.record_backtrace false in
        Runner.run_all runner ~test_suite_path ~incremental
      in
      let run_t = Term.(const run $ path_t $ no_print_failures $ incremental) in
      let run_info =
        let doc = "Executes a predefined test-suite" in
        let man =
          [ `S Manpage.s_description; `P "Execute a predefined test-suite" ]
        in
        Term.info (Runner.cmd_name runner) ~doc ~exits:Term.default_exits ~man
      in
      (with_common run_t, run_info)

    let bulk_cmds = List.map make_bulk_console Runners.runners
  end

  module DebugVerificationConsole = struct
    let debug_verify_info =
      let doc = "Starts Gillian in debugging mode for verification" in
      let man =
        [
          `S Manpage.s_description;
          `P
            "Starts Gillian in debugging mode for verification, which \
             communicates via the Debug Adapter Protocol";
        ]
      in
      Term.info "debugverify" ~doc ~exits:Term.default_exits ~man

    let start_debug_adapter () =
      Lwt_main.run (DebugAdapter.start Lwt_io.stdin Lwt_io.stdout)

    let debug_verify_t = with_common Term.(const start_debug_adapter)

    let debug_verify_cmd = (debug_verify_t, debug_verify_info)
  end

  let default_cmd =
    let doc = "An analysis toolchain" in
    let sdocs = Manpage.s_common_options in
    let exits = Term.default_exits in
    let man =
      [
        `S Manpage.s_description;
        `P "Analysis toolchain for a given language, based on Gillian";
      ]
    in
    ( Term.(ret (const (fun _ -> `Help (`Pager, None)) $ const ())),
      Term.info (Filename.basename Sys.executable_name) ~doc ~sdocs ~exits ~man
    )

  let cmds =
    [
      CompilerConsole.compile_cmd;
      CInterpreterConsole.exec_cmd;
      SInterpreterConsole.wpst_cmd;
      VerificationConsole.verify_cmd;
      ACTConsole.act_cmd;
      DebugVerificationConsole.debug_verify_cmd;
    ]
    @ BulkConsole.bulk_cmds

  let main () = Term.(exit @@ eval_choice default_cmd cmds)
end<|MERGE_RESOLUTION|>--- conflicted
+++ resolved
@@ -63,12 +63,7 @@
       | "tmi"      -> Result.ok @@ Enabled TMI
       | other      -> Result.error @@ `Msg ("unknown value \"" ^ other ^ "\"")
     in
-<<<<<<< HEAD
-    let print = L.Mode.pp in
-    let c = Arg.conv (parse, print) in
-=======
     let c = Arg.conv (parse, L.Mode.pp) in
->>>>>>> c680f2b0
     let default = Enabled Verbose in
     let doc =
       "Controls the verbosity level of logging. The value SETTING must be one \
@@ -76,22 +71,14 @@
     in
     Arg.(value & opt c default & info [ "l"; "logging" ] ~docv:"SETTING" ~doc)
 
-  type reporter_info = { name : string; reporter : (module L.Reporter.S) }
+  type reporter_info = { name : string; reporter : L.Reporter.t }
 
   let reporters =
     let parse : string -> (reporter_info, [> `Msg of string ]) Result.t =
       function
-      | "file"            -> Ok
-                               {
-                                 name = "file";
-                                 reporter = (module L.FileReporter);
-                               }
+      | "file"            -> Ok { name = "file"; reporter = L.file_reporter }
       | "database" | "db" ->
-<<<<<<< HEAD
-          let () = L.LogQueryer.enable () in
-=======
->>>>>>> c680f2b0
-          Ok { name = "database"; reporter = (module L.DatabaseReporter) }
+          Ok { name = "database"; reporter = L.database_reporter }
       | other             -> Error (`Msg ("unknown value \"" ^ other ^ "\""))
     in
     let print fmt (reporter_info : reporter_info) =
@@ -99,7 +86,7 @@
     in
     let c = Arg.(list & conv (parse, print)) in
     let default : reporter_info list =
-      [ { name = "file"; reporter = (module L.FileReporter) } ]
+      [ { name = "file"; reporter = L.file_reporter } ]
     in
     let doc =
       "Controls which reporters are used when logging. The value REPORTERS \
