--- conflicted
+++ resolved
@@ -339,11 +339,7 @@
         in
         let prev_source_files, prev_call_graph = read_symbolic_results () in
         let proc_changes =
-<<<<<<< HEAD
           get_sym_changes prog.prog ~prev_source_files ~prev_call_graph
-=======
-          get_changes prog.prog ~prev_source_files ~prev_call_graph
->>>>>>> 0516abbe
             ~cur_source_files
         in
         let changed_procs =
