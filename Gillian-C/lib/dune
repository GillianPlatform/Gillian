(menhir
 (modules annot_parser)
 (flags --explain))

(ocamllex
 (modules annot_lexer))

(library
 (name cgil_lib)
<<<<<<< HEAD
 (libraries gillian compcert batteries))
=======
 (libraries gillian compcert monadic batteries))
>>>>>>> 9a2a8bb8
<|MERGE_RESOLUTION|>--- conflicted
+++ resolved
@@ -7,8 +7,4 @@
 
 (library
  (name cgil_lib)
-<<<<<<< HEAD
- (libraries gillian compcert batteries))
-=======
- (libraries gillian compcert monadic batteries))
->>>>>>> 9a2a8bb8
+ (libraries gillian compcert monadic batteries))