(* First, type definitions *)

type mem_ac =
  | Alloc
  | DropPerm
  | GetCurPerm
  | Store
  | Load
  | Free
  | Move
  | GetSingle
  | SetSingle
  | RemSingle
  | GetHole
  | SetHole
  | RemHole
  | GetBounds
  | SetBounds
  | RemBounds
  | GetFreed
  | SetFreed
  | RemFreed

type genv_ac = GetSymbol | SetSymbol | RemSymbol | GetDef | SetDef | RemDef

type ac = AGEnv of genv_ac | AMem of mem_ac

type mem_ga = Single | Hole | Bounds | Freed

type genv_ga = Symbol | Definition

type ga = GMem of mem_ga | GGenv of genv_ga

(* Some things about the semantics of these Actions *)

let is_overlapping_asrt = function
  | GGenv _ -> true
  | _       -> false

let mem_ga_to_setter = function
  | Single -> SetSingle
  | Hole   -> SetHole
  | Bounds -> SetBounds
  | Freed  -> SetFreed

let mem_ga_to_getter = function
  | Single -> GetSingle
  | Hole   -> GetHole
  | Bounds -> GetBounds
  | Freed  -> GetFreed

let mem_ga_to_deleter = function
  | Single -> RemSingle
  | Hole   -> RemHole
  | Bounds -> RemBounds
  | Freed  -> RemFreed

let genv_ga_to_getter = function
  | Definition -> GetDef
  | Symbol     -> GetSymbol

let genv_ga_to_setter = function
  | Definition -> SetDef
  | Symbol     -> SetSymbol

let genv_ga_to_deleter = function
  | Definition -> RemDef
  | Symbol     -> RemSymbol

let make_map_act tr_mem tr_genv = function
  | GMem mga  -> AMem (tr_mem mga)
  | GGenv gge -> AGEnv (tr_genv gge)

let ga_to_getter = make_map_act mem_ga_to_getter genv_ga_to_getter

let ga_to_setter = make_map_act mem_ga_to_setter genv_ga_to_setter

let ga_to_deleter = make_map_act mem_ga_to_deleter genv_ga_to_deleter

(* Then serialization and deserialization functions *)

let mem_prefix = "mem"

let genv_prefix = "genv"

let str_mem_ac = function
  | Alloc      -> "alloc"
  | DropPerm   -> "dropperm"
  | GetCurPerm -> "getperm"
  | Store      -> "store"
  | Load       -> "load"
  | Move       -> "move"
  | Free       -> "free"
  | GetSingle  -> "getSingle"
  | SetSingle  -> "setSingle"
  | RemSingle  -> "remSingle"
  | GetBounds  -> "getBounds"
  | SetBounds  -> "setBounds"
  | RemBounds  -> "remBounds"
  | GetHole    -> "getHole"
  | SetHole    -> "setHole"
  | RemHole    -> "remHole"
  | GetFreed   -> "getFreed"
  | SetFreed   -> "setFreed"
  | RemFreed   -> "remFreed"

let mem_ac_from_str = function
  | "alloc"      -> Alloc
  | "dropperm"   -> DropPerm
  | "getcurperm" -> GetCurPerm
  | "store"      -> Store
  | "load"       -> Load
  | "free"       -> Free
  | "move"       -> Move
  | "getSingle"  -> GetSingle
  | "setSingle"  -> SetSingle
  | "remSingle"  -> RemSingle
  | "getBounds"  -> GetBounds
  | "setBounds"  -> SetBounds
  | "remBounds"  -> RemBounds
  | "getHole"    -> GetHole
  | "setHole"    -> SetHole
  | "remHole"    -> RemHole
  | "getFreed"   -> GetFreed
  | "setFreed"   -> SetFreed
  | "remFreed"   -> RemFreed
  | s            -> failwith ("Unkown Memory Action : " ^ s)

let str_genv_ac = function
  | GetSymbol -> "getsymbol"
  | SetSymbol -> "setsymbol"
  | RemSymbol -> "remsymbol"
  | GetDef    -> "getdef"
  | SetDef    -> "setdef"
  | RemDef    -> "remdef"

let genv_ac_from_str = function
  | "getsymbol" -> GetSymbol
  | "setsymbol" -> SetSymbol
  | "remsymbol" -> RemSymbol
  | "getdef"    -> GetDef
  | "setdef"    -> SetDef
  | "remdef"    -> RemDef
  | s           -> failwith ("Unkown Global Env Action : " ^ s)

let separator_char = '_'

let separator_string = String.make 1 separator_char

let str_ac = function
  | AMem mem_ac   -> mem_prefix ^ separator_string ^ str_mem_ac mem_ac
  | AGEnv genv_ac -> genv_prefix ^ separator_string ^ str_genv_ac genv_ac

let ac_from_str str =
  match String.split_on_char separator_char str with
  | [ pref; ac ] when String.equal pref mem_prefix -> AMem (mem_ac_from_str ac)
  | [ pref; ac ] when String.equal pref genv_prefix ->
      AGEnv (genv_ac_from_str ac)
  | _ -> failwith ("Unkown action : " ^ str)

let str_mem_ga = function
  | Single -> "single"
  | Hole   -> "hole"
  | Bounds -> "bounds"
  | Freed  -> "freed"

let str_genv_ga = function
  | Definition -> "def"
  | Symbol     -> "symb"

let mem_ga_from_str = function
<<<<<<< HEAD
  | "single" -> Single
  | "bounds" -> Bounds
  | "hole"   -> Hole
  | "freed"  -> Freed
  | str      -> failwith ("Unkown memory assertion : " ^ str)
=======
  | "sval" -> SVal
  | str    -> failwith ("Unknown memory assertion : " ^ str)
>>>>>>> 262fe6d5

let genv_ga_from_str = function
  | "symb" -> Symbol
  | "def"  -> Definition
  | str    -> failwith ("Unknown global assertion : " ^ str)

let str_ga = function
  | GMem mem_ga   -> mem_prefix ^ separator_string ^ str_mem_ga mem_ga
  | GGenv genv_ga -> genv_prefix ^ separator_string ^ str_genv_ga genv_ga

let ga_from_str str =
  match String.split_on_char separator_char str with
  | [ pref; ga ] when String.equal pref mem_prefix -> GMem (mem_ga_from_str ga)
  | [ pref; ga ] when String.equal pref genv_prefix ->
      GGenv (genv_ga_from_str ga)
  | _ -> failwith ("Unknown GA : " ^ str)

let ga_to_action_str action str = ga_from_str str |> action |> str_ac

let ga_to_setter_str = ga_to_action_str ga_to_setter

let ga_to_getter_str = ga_to_action_str ga_to_getter

let ga_to_deleter_str = ga_to_action_str ga_to_deleter

(** Additional stuff *)

let is_overlapping_asrt_str str = ga_from_str str |> is_overlapping_asrt

let ga_loc_indexes ga =
  match ga with
  | GMem Single      -> [ 0 ]
  | GMem Hole        -> [ 0 ]
  | GMem Bounds      -> [ 0 ]
  | GMem Freed       -> [ 0 ]
  | GGenv Definition -> [ 0 ]
  | GGenv Symbol     -> []

let ga_loc_indexes_str ga_str = ga_from_str ga_str |> ga_loc_indexes<|MERGE_RESOLUTION|>--- conflicted
+++ resolved
@@ -169,16 +169,11 @@
   | Symbol     -> "symb"
 
 let mem_ga_from_str = function
-<<<<<<< HEAD
   | "single" -> Single
   | "bounds" -> Bounds
   | "hole"   -> Hole
   | "freed"  -> Freed
   | str      -> failwith ("Unkown memory assertion : " ^ str)
-=======
-  | "sval" -> SVal
-  | str    -> failwith ("Unknown memory assertion : " ^ str)
->>>>>>> 262fe6d5
 
 let genv_ga_from_str = function
   | "symb" -> Symbol
