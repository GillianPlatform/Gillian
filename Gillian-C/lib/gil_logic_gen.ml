--- conflicted
+++ resolved
@@ -910,247 +910,8 @@
   in
   act_f
 
-<<<<<<< HEAD
 let predicate_from_triple (e, csmt, ct) =
   let pred pname = Asrt.Pred (pname, [ e ]) in
-=======
-let opt_gen param_name pred_name struct_params =
-  let lv_params = List.map (fun (s, _) -> Expr.LVar ("#" ^ s)) struct_params in
-  let loc = Expr.LVar "#loc" in
-  let null = Expr.Lit (LList [ String VTypes.long_type; Int Z.zero ]) in
-  let pvar = Expr.PVar param_name in
-  let loc_list = Expr.EList [ loc; Expr.zero_i ] in
-  let def_null = pvar == null in
-  let def_rec =
-    (pvar == loc_list) ** types ObjectType loc
-    ** Pred (pred_name, loc :: lv_params)
-  in
-  [ def_null; def_rec ]
-
-let asserts_of_rec_member cenv members id typ =
-  let open Ctypes in
-  let mk t v = Expr.EList [ Lit (String t); v ] in
-  let field_name = true_name id in
-  let pvmember = Expr.PVar field_name in
-  let field_val_name = "#i__" ^ field_name ^ "_v" in
-  let lvval = Expr.LVar field_val_name in
-  let pvloc = Expr.PVar loc_param_name in
-  let pvoffs = Expr.zero_i in
-  (* let pvoffs = Expr.PVar offs_param_name in *)
-  let res_to_map =
-    let open VTypes in
-    match typ with
-    | Tint _ ->
-        let e = mk int_type lvval in
-        [ (e, (pvmember == mk int_type lvval) ** types IntType lvval) ]
-    (* (mk int_type lvval, Asrt.Pred (int_get, [ pvmember; lvval ])) *)
-    | Tlong _ ->
-        let e = mk int_type lvval in
-        [ (e, (pvmember == mk long_type lvval) ** types IntType lvval) ]
-    | Tfloat _ ->
-        let e = mk int_type lvval in
-        [ (e, (pvmember == mk float_type lvval) ** types NumberType lvval) ]
-    | Tpointer (Tstruct (id, _), _) ->
-        let struct_name = true_name id in
-        let p_name = rec_pred_name_of_struct struct_name in
-        let null = Expr.Lit (LList [ String long_type; Int Z.zero ]) in
-        let obj = Expr.EList [ lvval; Expr.zero_i ] in
-        let comp_opt = Maps.PTree.get id cenv in
-        let comp =
-          match comp_opt with
-          | None ->
-              failwith
-                (Printf.sprintf "Structure %s is undefined !" struct_name)
-          | Some c -> c
-        in
-        let struct_params =
-          List.map
-            (function
-              | Member_plain (i, _) ->
-                  Expr.LVar ("#" ^ field_name ^ "__" ^ true_name i)
-              | Member_bitfield _ -> failwith "Unsupported bitfield members")
-            comp.co_members
-        in
-        [
-          (null, pvmember == null);
-          ( obj,
-            (pvmember == obj) ** types ObjectType lvval
-            ** Pred (p_name, lvval :: struct_params) );
-        ]
-        (* (pvmember, Asrt.Pred (is_ptr_to_0_opt, [ pvmember ])) *)
-    | _ ->
-        failwith
-          (Printf.sprintf "unhandled struct field type for now : %s"
-             (PrintCsyntax.name_cdecl field_name typ))
-  in
-  let fo =
-    match field_offset cenv id members with
-    | Errors.OK (f, Full) -> Expr.Lit (Int (ValueTranslation.int_of_z f))
-    | Errors.OK _ -> failwith "Unsupported bitfield members"
-    | Errors.Error e ->
-        failwith
-          (Format.asprintf "Invalid member offset : %a@?" Driveraux.print_error
-             e)
-  in
-  let sz = Expr.Lit (Int (ValueTranslation.int_of_z (sizeof cenv typ))) in
-  let perm_exp =
-    Expr.Lit (String (ValueTranslation.string_of_permission Memtype.Freeable))
-  in
-  let mem_ga = LActions.str_ga Single in
-  let ga_asrt sval =
-    Asrt.GA
-      (mem_ga, [ pvloc; pvoffs ++ fo; pvoffs ++ fo ++ sz ], [ sval; perm_exp ])
-  in
-  List.map (fun (sval, asrt) -> ga_asrt sval ** asrt) res_to_map
-
-let gen_rec_pred_of_struct cenv ann struct_name =
-  let pred_name = rec_pred_name_of_struct struct_name in
-  let opt_pred_name = opt_rec_pred_name_of_struct struct_name in
-  let pred_ins = [ 0 ] in
-  let id = id_of_string struct_name in
-  let comp_opt = Maps.PTree.get id cenv in
-  let comp =
-    match comp_opt with
-    | None ->
-        failwith (Printf.sprintf "Structure %s is undefined !" struct_name)
-    | Some c -> c
-  in
-  let open Ctypes in
-  let () =
-    match comp.co_su with
-    | Union -> failwith "union shouldn't be handled by this function"
-    | Struct -> ()
-  in
-  let first_params =
-    [
-      (loc_param_name, Some Type.ObjectType)
-      (* (offs_param_name, Some Type.NumberType) *)
-      (* TODO: For now, offset HAS to be 0, that will change *);
-    ]
-  in
-  let struct_params =
-    List.map
-      (function
-        | Member_plain (i, _) -> (true_name i, Some Type.ListType)
-        | _ -> failwith "Unsupported bitfield members")
-      comp.co_members
-  in
-  let pred_params = first_params @ struct_params in
-  let pred_num_params = List.length pred_params in
-  let defs_without_holes =
-    List.fold_left
-      (fun al member ->
-        match member with
-        | Member_bitfield _ -> failwith "Unsupported bitfield members"
-        | Member_plain (id, typ) ->
-            let new_al = asserts_of_rec_member cenv comp.co_members id typ in
-            let list_of_list =
-              List.map (fun a -> List.map (fun na -> a ** na) new_al) al
-            in
-            List.concat list_of_list)
-      [ Asrt.Emp ] comp.co_members
-  in
-  let fo idp =
-    match field_offset cenv idp comp.co_members with
-    | Errors.OK (f, Full) -> ValueTranslation.int_of_z f
-    | Errors.OK _ -> failwith "Unsupported bitfield members"
-    | Errors.Error e ->
-        failwith
-          (Format.asprintf "Invalid member offset : %a@?" Driveraux.print_error
-             e)
-  in
-  let sz t = ValueTranslation.int_of_z (sizeof cenv t) in
-  let rec get_holes memb =
-    match memb with
-    | [] -> []
-    | [ _a ] -> []
-    | Member_plain (ida, t) :: Member_plain (idb, _) :: r ->
-        let end_a = Z.add (fo ida) (sz t) in
-        let start_b = fo idb in
-        if end_a < start_b then (end_a, start_b) :: get_holes r else get_holes r
-    | _ -> failwith "Unsupported bitfield members"
-  in
-  let holes = get_holes comp.co_members in
-  let hole_assert = fold_star (List.map assert_of_hole holes) in
-  let siz = ValueTranslation.int_of_z comp.Ctypes.co_sizeof in
-  let zero = Expr.int 0 in
-  let malloc = malloc_chunk_asrt (Expr.PVar loc_param_name) zero siz in
-  let pred_definitions =
-    List.map
-      (fun def -> (None, def ** hole_assert ** malloc))
-      defs_without_holes
-  in
-  let rec_pred =
-    Pred.
-      {
-        pred_name;
-        pred_source_path = None;
-        pred_internal = true;
-        pred_ins;
-        pred_num_params;
-        pred_params;
-        pred_facts = [];
-        pred_pure = false;
-        pred_guard = None;
-        pred_abstract = false;
-        pred_nounfold = false;
-        pred_normalised = false;
-        pred_definitions;
-      }
-  in
-  let opt_param_name = "x" in
-  let opt_defs = opt_gen opt_param_name pred_name struct_params in
-  let opt_pred =
-    Pred.
-      {
-        pred_name = opt_pred_name;
-        pred_source_path = None;
-        pred_internal = true;
-        pred_ins = [ 0 ];
-        pred_num_params = 1;
-        pred_params = [ (opt_param_name, Some Type.ListType) ];
-        pred_facts = [];
-        pred_guard = None;
-        pred_pure = false;
-        pred_abstract = false;
-        pred_nounfold = false;
-        pred_normalised = false;
-        pred_definitions = List.map (fun x -> (None, x)) opt_defs;
-      }
-  in
-  { ann with preds = opt_pred :: rec_pred :: ann.preds }
-
-let gen_bi_preds clight_prog =
-  let open Ctypes in
-  let structs_not_annot = get_structs_not_annot clight_prog.prog_types in
-  List.fold_left
-    (gen_rec_pred_of_struct clight_prog.prog_comp_env)
-    { empty with cenv = clight_prog.prog_comp_env }
-    structs_not_annot
-
-let predicate_from_triple (pn, csmt, ct) =
-  let is_c_ptr_to_struct = function
-    | Ctypes.Tpointer (Ctypes.Tstruct _, _) -> true
-    | _ -> false
-  in
-  let is_c_ptr_to_scalar = function
-    | Ctypes.Tpointer ((Tfloat _ | Tint _ | Tlong _), _) -> true
-    | _ -> false
-  in
-  let pred_name_of_ptr_scal =
-    let open Internal_Predicates in
-    function
-    | Ctypes.Tpointer (Tfloat _, _) -> is_ptr_to_single_opt
-    | Ctypes.Tpointer (Tint _, _) -> is_ptr_to_int_opt
-    | Ctypes.Tpointer (Tlong _, _) -> is_ptr_to_long_opt
-    | _ -> failwith "Cannot happen"
-  in
-  let struct_name = function
-    | Ctypes.Tpointer (Ctypes.Tstruct (id, _), _) -> true_name id
-    | _ -> failwith "Cannot happen"
-  in
-  let pred pname = Asrt.Pred (pname, [ Expr.PVar pn ]) in
->>>>>>> c0de34a7
   let open Internal_Predicates in
   match (csmt, ct) with
   | _, Ctypes.Tpointer _ -> pred is_ptr_opt
